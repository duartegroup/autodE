--- conflicted
+++ resolved
@@ -93,27 +93,6 @@
     return rot_matrix
 
 
-<<<<<<< HEAD
-def get_krot_p_q(template_coords, coords_to_fit):
-    """Get the optimum rotation matrix and pre & post translations """
-    # Construct the P matrix in the Kabsch algorithm
-    p_mat = deepcopy(coords_to_fit)
-    p_centroid = np.average(p_mat, axis=0)
-    p_mat_trans = get_centered_matrix(p_mat)
-
-    # Construct the Q matrix in the Kabsch algorithm
-    q_mat = deepcopy(template_coords)
-    q_centroid = np.average(q_mat, axis=0)
-    q_mat_trans = get_centered_matrix(q_mat)
-
-    # Get the optimum rotation matrix
-    rot_mat = get_rot_mat_kabsch(p_mat_trans, q_mat_trans)
-
-    return rot_mat, p_centroid, q_centroid
-
-
-=======
->>>>>>> f32fe026
 def get_centered_matrix(mat):
     """For a list of coordinates n.e. a n_atoms x 3 matrix as a np array translate to the center of the coordinates"""
     centroid = np.average(mat, axis=0)
