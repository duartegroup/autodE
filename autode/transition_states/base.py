from abc import ABC
import numpy as np
from typing import Optional
import autode.exceptions as ex
from autode.atoms import metals
from autode.config import Config
from autode.geom import calc_rmsd
from autode.constraints import DistanceConstraints
from autode.geom import calc_rmsd
from autode.log import logger
from autode.methods import get_hmethod, get_lmethod
from autode.mol_graphs import make_graph, species_are_isomorphic
from autode.species.species import Species


class TSbase(Species, ABC):
    r"""
    Base transition state class. e.g.::

                 H   H
                 \ /
        F ------- C --------Cl
           r1    |   r2              r1 = 2.0 Å
                 H                   r2 = 2.2 Å
    """

    def __init__(
        self,
        atoms: "autode.atoms.Atoms",
        reactant: Optional["autode.species.ReactantComplex"] = None,
        product: Optional["autode.species.ProductComplex"] = None,
        name: str = "ts_guess",
        charge: int = 0,
        mult: int = 1,
        bond_rearr: Optional[
            "autode.bond_rearrangement.BondRearrangement"
        ] = None,
        solvent_name: Optional[str] = None,
    ):
        """
        Parent transition state class

        -----------------------------------------------------------------------
        Arguments:
            atoms: Atoms with positions and symbols

            reactant: If None then mode checking will not be available

            product: If None then mode checking will not be available

            name: Name of this TS guess

            charge: Total charge on this TS guess, in units of e

            mult: Spin multiplicity (2S+1) for S unpaired electrons

            bond_rearr: Bond rearrangement associated with the transformation
                        reactant -> product

            solvent_name: Name of the solvent
        """
        super().__init__(
            name=name,
            atoms=atoms,
            charge=charge if reactant is None else reactant.charge,
            mult=mult if reactant is None else reactant.mult,
            solvent_name=solvent_name,
        )

        self.reactant = reactant
        self.product = product
        self.bond_rearrangement = bond_rearr

        self._init_graph()
        self._init_solvent()

    def __eq__(self, other):
<<<<<<< HEAD
        """Equality of this TS to another"""
=======
        """Equality of this TS base to another"""
>>>>>>> 9ff0e9ce
        return (
            isinstance(other, TSbase)
            and calc_rmsd(self.coordinates, other.coordinates) < 1e-6,
            super().__eq__(other),
        )

    def _init_graph(self) -> None:
        """Set the molecular graph for this TS object from the reactant"""

        if self.reactant is not None:
            logger.warning(f"Setting the graph of {self.name} from reactants")
            self._graph = self.reactant.graph.copy()

        return None

    def _init_solvent(self) -> None:
        """Initialise the solvent on this TS guesss"""

        if (
            self.reactant is not None and self.product is not None
        ) and self.reactant.solvent != self.product.solvent:
            raise ValueError(
                "Cannot initialise a TS guess with reactants "
                "and products immersed in different solvents"
            )

        if self.reactant is not None:

            if (
                self.solvent is not None
                and self.reactant.solvent != self.solvent
            ):
                raise ValueError(
                    "Reactant does not have the same solvent as "
                    "the TS guess"
                )

            if (
                self.solvent is None  # No solvent has been given explicitly
                and self.reactant.solvent is not None
            ):
                logger.info(
                    "Setting TS guess solvent from reactant state to "
                    f"{self.reactant.solvent}"
                )
                self.solvent = self.reactant.solvent

        return None

    @property
    def has_imaginary_frequencies(self) -> bool:
        """Does this possible transition state have any imaginary modes?"""
        return self.imaginary_frequencies is not None

    @property
    def could_have_correct_imag_mode(self) -> bool:
        """
        Determine if a point on the PES could have the correct imaginary mode.
        This must have

        (0) An imaginary frequency      (quoted as negative in most EST codes)
        (1) The most negative(/imaginary) is more negative that a threshold,
            which is defined as autode.config.Config.min_imag_freq

        -----------------------------------------------------------------------
        Keywords Arguments:
            method (autode.wrappers.base.ElectronicStructureMethod):

        Returns:
            (bool):

        Raises:
            (ValueError): If the bond-rearrangement is not set, so that there
                          is no chance of determining the right mode
        """
        if self.bond_rearrangement is None:
            raise ValueError(
                "Do not have a bond rearrangment - cannot "
                "check the imaginary mode"
            )

        if self.hessian is None:
            logger.info("Calculating the hessian..")
            self._run_hess_calculation(method=get_hmethod())

        imag_freqs = self.imaginary_frequencies

        if imag_freqs is None:
            logger.warning(
                "Hessian had no imaginary modes. Do not have the "
                "correct mode"
            )
            return False

        if len(imag_freqs) > 1:
            logger.warning(f"Hessian had {len(imag_freqs)} imaginary modes")

        if imag_freqs[0] > Config.min_imag_freq:
            logger.warning("Imaginary modes were too small to be significant")
            return False

        # Check very conservatively for the correct displacement
        if not self.imag_mode_has_correct_displacement(
            delta_threshold=0.05, req_all=False
        ):
            logger.warning("Species does not have the correct imaginary mode")
            return False

        logger.info("Species could have the correct imaginary mode")
        return True

    @property
    def has_correct_imag_mode(self) -> bool:
        """Check that the imaginary mode is 'correct' set the calculation
        (hessian or optts)

        -----------------------------------------------------------------------
        Returns:
            (bool):

        Raises:
            (ValueError): If reactants and products aren't set, thus cannot
                        run a quick reaction profile
        """

        # Run a fast check on  whether it's likely the mode is correct
        if not self.could_have_correct_imag_mode:
            return False

        if self.imag_mode_has_correct_displacement(req_all=True):
            logger.info(
                "Displacement of the active atoms in the imaginary "
                "mode bond forms and breaks the correct bonds"
            )
            return True

        # Perform displacements over the imaginary mode to ensure the mode
        # connects reactants and products
        if self.imag_mode_links_reactant_products(disp_mag=1.0):
            logger.info("Imaginary mode does link reactants and products")
            return True

        logger.warning("Species does *not* have the correct imaginary mode")
        return False

    def imag_mode_has_correct_displacement(
        self,
        disp_mag: float = 1.0,
        delta_threshold: float = 0.3,
        req_all: bool = True,
    ) -> bool:
        """
        Check whether the imaginary mode in a calculation with a hessian forms
        and breaks the correct bonds

        -----------------------------------------------------------------------
        Keyword Arguments:
            disp_mag (float):

            delta_threshold (float): Required ∆r on a bond for the bond to be
                                     considered as forming
            req_all (bool): Require all the bonds to have the correct displacements

        Returns:
            (bool):
        """
        logger.info(
            "Checking displacement on imaginary mode forms the correct"
            " bonds"
        )

        f_species = displaced_species_along_mode(
            self, mode_number=6, max_atom_disp=0.5, disp_factor=disp_mag
        )

        b_species = displaced_species_along_mode(
            self, mode_number=6, max_atom_disp=0.5, disp_factor=-disp_mag
        )

        # Be conservative with metal complexes - what even is a bond..
        if imag_mode_generates_other_bonds(
            self, f_species, b_species, allow_mx=True
        ):
            logger.warning(
                "Imaginary mode generates bonds that are not active"
            )
            return False

        # Product could be either the forward displaced molecule or the
        # backwards equivalent
        for product in (f_species, b_species):

            fbond_bbond_correct_disps = []

            for fbond in self.bond_rearrangement.fbonds:

                ts_dist = self.distance(*fbond)
                p_dist = product.distance(*fbond)

                # Displaced distance towards products should be shorter than
                # the distance at the TS if the bond is forming
                if ts_dist - p_dist > delta_threshold:
                    fbond_bbond_correct_disps.append(True)

                else:
                    fbond_bbond_correct_disps.append(False)

            for bbond in self.bond_rearrangement.bbonds:

                ts_dist = self.distance(*bbond)
                p_dist = product.distance(*bbond)

                # Displaced distance towards products should be longer than the
                # distance at the TS if the bond is breaking
                if p_dist - ts_dist > delta_threshold:
                    fbond_bbond_correct_disps.append(True)

                else:
                    fbond_bbond_correct_disps.append(False)

            logger.info(
                f"List of forming and breaking bonds that have the "
                f"correct properties {fbond_bbond_correct_disps}"
            )

            if all(fbond_bbond_correct_disps) and req_all:
                logger.info(
                    f"{product.name} afforded the correct bond "
                    f"forming/breaking reactants -> products"
                )
                return True

            if not req_all and any(fbond_bbond_correct_disps):
                logger.info("At least one bond had the correct displacement")
                return True

        logger.warning(
            "Displacement along the imaginary mode did not form "
            "and break the correct bonds"
        )
        return False

    def imag_mode_links_reactant_products(self, disp_mag: float = 1.0) -> bool:
        """Displaces atoms along the imaginary mode forwards (f) and backwards (b)
        to see if products and reactants are made

        -----------------------------------------------------------------------
        Keyword Arguments:
            disp_mag (float): Distance to be displaced along the imag mode
                             (default: 1.0 Å)

        Returns:
            (bool): if the imag mode is correct or not
        """
        logger.info(
            "Displacing along imag modes to check that the TS links "
            "reactants and products"
        )
        if self.reactant is None or self.product is None:
            raise ValueError(
                "Could not check imaginary mode – reactants "
                " and/or products not set "
            )

        # Generate and optimise conformers with the low level of theory
        try:
            self.reactant.populate_conformers()
            self.product.populate_conformers()
        except NotImplementedError:
            logger.error(
                "Could not generate conformers of reactant/product(s)"
                " QRC will run without conformers"
            )

        # Get the species by displacing forwards along the mode
        f_mol = displaced_species_along_mode(
            self, mode_number=6, disp_factor=disp_mag, max_atom_disp=0.2
        )
        f_mol.name = f"{self.name}_forwards"

        # and the same backwards
        b_mol = displaced_species_along_mode(
            self, mode_number=6, disp_factor=-disp_mag, max_atom_disp=0.2
        )
        b_mol.name = f"{self.name}_backwards"

        # The high and low level methods may not have the same minima, so
        # optimise and recheck isomorphisms
        for method in (get_hmethod(), get_lmethod()):

            for mol in (f_mol, b_mol):

                try:
                    mol.optimise(
                        method=method,
                        keywords=method.keywords.low_opt,
                        reset_graph=True,
                    )

                except ex.CalculationException:
                    logger.error(
                        f"Failed to optimise {mol.name} with "
                        f"{method}. Assuming no link"
                    )
                    return False

            if f_b_isomorphic_to_r_p(
                f_mol, b_mol, self.reactant, self.product
            ):
                return True

        logger.info(f"Forwards displaced edges {f_mol.graph.edges}")
        logger.info(f"Backwards displaced edges {b_mol.graph.edges}")
        return False

    @property
    def active_bond_constraints(self) -> DistanceConstraints:
        """
        Set all the distance constraints required in an optimisation as the
        active bonds

        -----------------------------------------------------------------------
        Returns:
            (dict): Keyed with atom indexes for the active atoms (tuple) and
                    equal to the constrained value
        """
        constraints = DistanceConstraints()

        for edge in self.graph.edges:

            if self.graph.edges[edge]["active"]:
                constraints[edge] = self.distance(*edge)

        return constraints


def displaced_species_along_mode(
    species: Species,
    mode_number: int,
    disp_factor: float = 1.0,
    max_atom_disp: float = 99.9,
) -> Optional[Species]:
    """
    Displace the geometry along a normal mode with mode number indexed from 0,
    where 0-2 are translational normal modes, 3-5 are rotational modes and 6
    is the largest magnitude imaginary mode (if present). To displace along
    the second imaginary mode we have mode_number=7

    ---------------------------------------------------------------------------
    Arguments:
        species (autode.species.Species):
        mode_number (int): Mode number to displace along

    Keyword Arguments:
        disp_factor (float): Distance to displace (default: {1.0})

        max_atom_disp (float): Maximum displacement of any atom (Å)

    Returns:
        (autode.species.Species):

    Raises:
        (autode.exceptions.CouldNotGetProperty):
    """
    logger.info(f"Displacing along mode {mode_number} in {species.name}")

    mode_disp_coords = species.normal_mode(mode_number)
    if mode_disp_coords is None:
        logger.error(
            "Could not get a displaced species. No normal mode "
            "could be found"
        )
        return None

    coords = species.coordinates
    disp_coords = coords.copy() + disp_factor * mode_disp_coords

    # Ensure the maximum displacement distance any single atom is below the
    # threshold (max_atom_disp), by incrementing backwards in steps of 0.05 Å,
    # for disp_factor = 1.0 Å
    for _ in range(20):

        if (
            np.max(np.linalg.norm(coords - disp_coords, axis=1))
            < max_atom_disp
        ):
            break

        disp_coords -= (disp_factor / 20) * mode_disp_coords

    # Create a new species from the initial
    disp_species = Species(
        name=f"{species.name}_disp",
        atoms=species.atoms.copy(),
        charge=species.charge,
        mult=species.mult,
    )
    disp_species.coordinates = disp_coords

    return disp_species


def imag_mode_generates_other_bonds(
    ts: TSbase, f_species: Species, b_species: Species, allow_mx: bool = False
) -> bool:
    """Determine if the forward or backwards displaced molecule break or make
    bonds that aren't in all the active bonds bond_rearrangement.all. Will be
    fairly conservative here

    ---------------------------------------------------------------------------
    Arguments:
        ts (autode.transition_states.base.TSbase):

        f_species (autode.species.Species): Forward displaced species

        b_species (autode.species.Species): Backward displaced species

    Keyword Arguments:
        allow_mx (bool): Allow any metal-X bonds where X is another element

    Returns:
        (bool):
    """

    _ts = ts.copy()
    for species in (_ts, f_species, b_species):
        make_graph(species, rel_tolerance=0.3)

    for product in (f_species, b_species):

        new_bonds_in_product = set(
            [
                bond
                for bond in product.graph.edges
                if bond not in _ts.graph.edges
            ]
        )

        if allow_mx:
            new_bonds_in_product = set(
                [
                    (i, j)
                    for i, j in new_bonds_in_product
                    if _ts.atoms[i].label not in metals
                    and _ts.atoms[j].label not in metals
                ]
            )

        br = _ts.bond_rearrangement
        if not set(a for b in new_bonds_in_product for a in b).issubset(
            set(br.active_atoms)
        ):
            logger.warning(f"New bonds in product: {new_bonds_in_product}")
            logger.warning(
                f"Active bonds: {br.all}. Active atoms {br.active_atoms}"
            )
            return True

    logger.info("Imaginary mode does not generate any other unwanted bonds")
    return False


def f_b_isomorphic_to_r_p(
    forwards: Species,
    backwards: Species,
    reactant: "autode.species.ReactantComplex",
    product: "autode.species.ProductComplex",
) -> bool:
    """
    Are the forward/backward displaced species isomorphic to
    reactants/products?

    ---------------------------------------------------------------------------
    Arguments:
        forwards (autode.species.Species):

        backwards (autode.species.Species):

        reactant (autode.species.ReactantComplex):

        product (autode.species.ProductComplex):

    Returns:
        (bool):
    """

    if any(mol.atoms is None for mol in (forwards, backwards)):
        logger.warning(
            "Atoms not set in the output. " "Cannot calculate isomorphisms"
        )
        return False

    if species_are_isomorphic(backwards, reactant) and species_are_isomorphic(
        forwards, product
    ):
        logger.info(
            "Forwards displacement lead to products " "and backwards reactants"
        )
        return True

    if species_are_isomorphic(forwards, reactant) and species_are_isomorphic(
        backwards, product
    ):
        logger.info(
            "Backwards displacement lead to products "
            "and forwards to reactants"
        )
        return True

    return False<|MERGE_RESOLUTION|>--- conflicted
+++ resolved
@@ -75,11 +75,7 @@
         self._init_solvent()
 
     def __eq__(self, other):
-<<<<<<< HEAD
         """Equality of this TS to another"""
-=======
-        """Equality of this TS base to another"""
->>>>>>> 9ff0e9ce
         return (
             isinstance(other, TSbase)
             and calc_rmsd(self.coordinates, other.coordinates) < 1e-6,
