import os

from typing import Collection, Sequence, Optional, Any, TYPE_CHECKING

from autode.atoms import Atom, Atoms
from autode.exceptions import XYZfileDidNotExist
from autode.exceptions import XYZfileWrongFormat
from autode.log import logger
from autode.utils import StringDict

if TYPE_CHECKING:
    from autode.species.molecule import Molecule
    from autode.species.species import Species


def xyz_file_to_atoms(filename: str) -> Atoms:
    """
    From a .xyz file get a list of autode atoms

    ---------------------------------------------------------------------------
    Arguments:
        filename: .xyz filename

    Raises:
        (autode.exceptions.XYZfileWrongFormat): If the file is the wrong format

    Returns:
        (autode.atoms.Atoms): Atoms
    """
    logger.info(f"Getting atoms from {filename}")

    _check_xyz_file_exists(filename)
    atoms = Atoms()
    n_atoms = 0

    for i, line in enumerate(open(filename, "r")):
<<<<<<< HEAD
=======

>>>>>>> d1b502e5
        if i == 0:  # First line in an xyz file is the number of atoms
            n_atoms = _n_atoms_from_first_xyz_line(line)
            continue
        elif i == 1:  # Second line of an xyz file is the tittle line
            continue
        elif i == n_atoms + 2:
            break

        try:
            atom_label, x, y, z = line.split()[:4]
            atoms.append(Atom(atomic_symbol=atom_label, x=x, y=y, z=z))

        except (IndexError, TypeError, ValueError):
            raise XYZfileWrongFormat(
<<<<<<< HEAD
                f"Coordinate line {i} ({line}) " f"not the correct format"
=======
                f"Coordinate line {i} ({line}) not the correct format"
>>>>>>> d1b502e5
            )

    if len(atoms) != n_atoms:
        raise XYZfileWrongFormat(
            f"Number of atoms declared ({n_atoms}) "
            f"not equal to the number of atoms found "
            f"{len(atoms)}"
        )

    if n_atoms == 0:
        raise XYZfileWrongFormat(f"XYZ file ({filename}) had no atoms!")

    return atoms


def atoms_to_xyz_file(
    atoms: Collection[Atom],
    filename: str,
    title_line: str = "",
    append: bool = False,
):
    """
    Print a standard .xyz file from a list of atoms

    ---------------------------------------------------------------------------
    Arguments:
        atoms: List of autode atoms to print

        filename: Name of the file (with .xyz extension)

        title_line: Second line of the xyz file, can be blank

        append: Do or don't append to this file. With append=False
                filename will be overwritten if it already exists
    """
    assert atoms is not None
    assert filename.endswith(".xyz")

    with open(filename, "a" if append else "w") as xyz_file:
        print(len(atoms), title_line, sep="\n", file=xyz_file)

        for atom in atoms:
            x, y, z = atom.coord  # (Å)
            print(f"{atom.label:<3}{x:10.5f}{y:10.5f}{z:10.5f}", file=xyz_file)
    return None


def xyz_file_to_molecules(filename: str) -> Sequence["Molecule"]:
    """
    From a .xyz file containing potentially more than a single molecule
    return a list of molecules from it.

    ---------------------------------------------------------------------------
    Arguments:
        filename: Filename to open

    Returns:
        (list(autode.species.molecule.Molecule)): Molecules
    """
    from autode.species.molecule import Molecule  # prevents circular imports

    _check_xyz_file_exists(filename)

    lines = open(filename, "r").readlines()
    n_atoms = int(lines[0].split()[0])
    molecules = []

    for i in range(0, len(lines), n_atoms + 2):
        atoms = []
        title_line = StringDict(lines[i + 1])
        for j, line in enumerate(lines[i + 2 : i + n_atoms + 2]):
            symbol, x, y, z = line.split()[:4]
            atoms.append(Atom(atomic_symbol=symbol, x=x, y=y, z=z))

        molecule = Molecule(
            atoms=atoms, solvent_name=title_line.get("solvent", None)
        )

        _set_attr_from_title_line(molecule, "charge", title_line)
        _set_attr_from_title_line(molecule, "mult", title_line)
        _set_attr_from_title_line(
            molecule, "energy", title_line, key_in_line="E"
        )

        molecules.append(molecule)

    return molecules


def attrs_from_xyz_title_line(filename: str) -> StringDict:
    title_line = ""

    for i, line in enumerate(open(filename, "r")):
        if i == 1:
            title_line = line.strip()
            break

    return StringDict(title_line)
<<<<<<< HEAD
=======


def _check_xyz_file_exists(filename: str) -> None:
>>>>>>> d1b502e5


def _check_xyz_file_exists(filename: str) -> None:
    if not os.path.exists(filename):
        raise XYZfileDidNotExist(f"{filename} did not exist")

    if not filename.endswith(".xyz"):
        raise XYZfileWrongFormat("xyz file must have a .xyz file extension")

    return None


def _set_attr_from_title_line(
    species: "Species",
    attr: str,
    title_line: StringDict,
    key_in_line: Optional[str] = None,
) -> None:
    if key_in_line is None:
        key_in_line = attr  # Default to e.g. charge attribute is "charge = 0"
    try:
        setattr(species, attr, title_line[key_in_line])
    except IndexError:
        logger.warning(f"Failed to set the species {attr} from xyz file")

    return None


def _n_atoms_from_first_xyz_line(line: str) -> int:
    try:
        return int(line.strip())
    except (IndexError, ValueError):
        raise XYZfileWrongFormat("Number of atoms not found")<|MERGE_RESOLUTION|>--- conflicted
+++ resolved
@@ -34,10 +34,14 @@
     n_atoms = 0
 
     for i, line in enumerate(open(filename, "r")):
-<<<<<<< HEAD
-=======
+        if i == 0:  # First line in an xyz file is the number of atoms
+            n_atoms = _n_atoms_from_first_xyz_line(line)
+            continue
+        elif i == 1:  # Second line of an xyz file is the tittle line
+            continue
+        elif i == n_atoms + 2:
+            break
 
->>>>>>> d1b502e5
         if i == 0:  # First line in an xyz file is the number of atoms
             n_atoms = _n_atoms_from_first_xyz_line(line)
             continue
@@ -52,11 +56,7 @@
 
         except (IndexError, TypeError, ValueError):
             raise XYZfileWrongFormat(
-<<<<<<< HEAD
-                f"Coordinate line {i} ({line}) " f"not the correct format"
-=======
                 f"Coordinate line {i} ({line}) not the correct format"
->>>>>>> d1b502e5
             )
 
     if len(atoms) != n_atoms:
@@ -155,12 +155,6 @@
             break
 
     return StringDict(title_line)
-<<<<<<< HEAD
-=======
-
-
-def _check_xyz_file_exists(filename: str) -> None:
->>>>>>> d1b502e5
 
 
 def _check_xyz_file_exists(filename: str) -> None:
