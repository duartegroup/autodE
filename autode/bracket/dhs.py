--- conflicted
+++ resolved
@@ -12,14 +12,8 @@
 from autode.values import Distance
 from autode.units import ang as angstrom
 from autode.bracket.imagepair import BaseImagePair
-<<<<<<< HEAD
 from autode.methods import get_lmethod
 from autode.opt.coordinates.base import OptCoordinates
-=======
-from autode.methods import get_hmethod
-from autode.opt.coordinates.base import (OptCoordinates,
-                                         _ensure_positive_definite)
->>>>>>> a2d0e0be
 from autode.opt.optimisers.base import _OptimiserHistory
 from autode.opt.optimisers.hessian_update import BFGSPDUpdate
 from autode.input_output import atoms_to_xyz_file
@@ -35,7 +29,6 @@
     """
     Adaptive-step, line-search free BFGS minimiser. Based
     on https://doi.org/10.48550/arXiv.1612.06965. The interface
-<<<<<<< HEAD
     is similar to scipy for consistency. Notation follows original
     paper, however an additional maximum step size control has
     been implemented
@@ -48,19 +41,6 @@
         args: tuple = (),
         options: Optional[dict] = None,
     ):
-=======
-    is similar to scipy for consistency
-    """
-
-    def __init__(
-            self,
-            fun: Callable,
-            x0: np.ndarray,
-            args: tuple = (),
-            options: Optional[dict] = None,
-    ):
-
->>>>>>> a2d0e0be
         self._fn = fun  # must provide both value and gradient
         self._x0 = np.array(x0, dtype=float).flatten()
         if isinstance(args, list):  # try to cast into tuple
@@ -68,16 +48,9 @@
         elif not isinstance(args, tuple):
             args = (args,)
         self._args = args
-
-<<<<<<< HEAD
         self._gtol = float(options.get("gtol", 1.0e-4))
         self._maxiter = int(options.get("maxiter", 100))
         self._max_step = float(options.get("maxstep", 0.2))
-=======
-        self._gtol = float(options.get('gtol', 1.e-4))
-        self._maxiter = int(options.get('maxiter', 100))
-        self._max_step = float(options.get('maxstep', 0.2))
->>>>>>> a2d0e0be
 
         self._x = None
         self._last_x = None
@@ -94,15 +67,7 @@
         i = 0
 
         if self._maxiter < 1:
-<<<<<<< HEAD
             return {"x": self._x, "success": True, "nit": 0}
-=======
-            return {
-                'x': self._x,
-                'success': True,
-                'nit': 0
-            }
->>>>>>> a2d0e0be
 
         for i in range(self._maxiter):
             self._last_grad = self._grad
@@ -112,7 +77,6 @@
             rms_grad = np.sqrt(np.mean(np.square(self._grad)))
             if rms_grad < self._gtol:
                 break
-<<<<<<< HEAD
             logger.debug(f"En = {self._en}, grad = {rms_grad}")
             self._hess = self._get_hessian()
             self._qnr_adaptive_step()
@@ -129,43 +93,17 @@
             "jac": self._grad,
             "hess": self._hess,
             "nit": i,
-=======
-            logger.debug(f'En = {self._en}, grad = {rms_grad}')
-            self._hess = self._get_hessian()
-            self._qnr_adaptive_step()
-
-        logger.debug(f"Finished in {i} iterations, "
-                     f"final RMS grad = {rms_grad}")
-        logger.debug(f"Final x = {self._x}")
-        # return a dict similar to scipy OptimizeResult
-        return {
-            'x': self._x,
-            'success': rms_grad < self._gtol,
-            'fun': self._en,
-            'jac': self._grad,
-            'hess': self._hess,
-            'nit': i
->>>>>>> a2d0e0be
         }
 
     def _get_hessian(self) -> np.ndarray:
         # at first iteration, use a unit matrix
         if self._hess is None:
-<<<<<<< HEAD
             return np.eye(self._x.shape[0])
 
         # if Hessian is nearly singular, regenerate
         if np.linalg.cond(self._hess) > 1.0e12:
             return np.eye(self._x.shape[0])
 
-=======
-            return np.eye(self._x.shape[0])
-
-        # if Hessian is nearly singular, regenerate
-        if np.linalg.cond(self._hess) > 1.0e12:
-            return np.eye(self._x.shape[0])
-
->>>>>>> a2d0e0be
         new_hess = None
 
         for hess_upd in self._hess_updaters:
@@ -184,11 +122,7 @@
             # if BFGS positive definite does not work, regenerate
             new_hess = np.eye(self._x.shape[0])
 
-<<<<<<< HEAD
         # new_hess = _ensure_positive_definite(new_hess, 1.e-10)
-=======
-        new_hess = _ensure_positive_definite(new_hess, 1.e-10)
->>>>>>> a2d0e0be
         return new_hess
 
     def _qnr_adaptive_step(self):
@@ -199,7 +133,6 @@
         del_k = np.linalg.norm(d_k)
         rho_k = float(grad.T @ inv_hess @ grad)
         t_k = rho_k / ((rho_k + del_k) * del_k)
-<<<<<<< HEAD
         step = t_k * d_k
         step_size = np.linalg.norm(step)
 
@@ -207,13 +140,6 @@
         # if step size is larger than the maximum step
         # then scale it back
         if step_size <= self._max_step:
-=======
-        t_k = min(t_k, self._max_step)
-        logger.debug('step size:', t_k)
-        # if step size t_k is larger than search direction vector
-        # ignore, otherwise take a step of step size
-        if t_k > del_k:
->>>>>>> a2d0e0be
             pass
         else:
             step = step * float(self._max_step / step_size)
@@ -290,20 +216,12 @@
 
 
 def _minimise(
-<<<<<<< HEAD
     fun: Callable,
     x0: np.ndarray,
     method: str,
     args: tuple = (),
     options: Optional[dict] = None,
 ) -> dict:
-=======
-        fun: Callable,
-        x0: np.ndarray,
-        method: str,
-        args: tuple = (),
-        options: Optional[dict] = None) -> dict:
->>>>>>> a2d0e0be
     """
     Interface to call both scipy and adaptive BFGS.
 
@@ -315,7 +233,6 @@
         options: dict of options, only 'gtol', 'maxstep', 'maxiter'
     """
     from scipy.optimize import minimize as scipy_minimize
-<<<<<<< HEAD
 
     if method == "BFGS" or method == "CG":
         scipy_options = options.copy()
@@ -327,25 +244,6 @@
     elif method == "adaptBFGS":
         minimiser = AdaptiveBFGSMinimiser(
             fun=fun, x0=x0, args=args, options=options
-=======
-    if method == 'BFGS' or method == 'CG':
-        scipy_options = options.copy()
-        scipy_options.pop('maxstep', None)
-        # scipy does not allow step size control
-        return scipy_minimize(
-            fun=fun,
-            x0=x0,
-            args=args,
-            jac=True,
-            options=scipy_options
-        )
-    elif method == 'adaptBFGS':
-        minimiser = AdaptiveBFGSMinimiser(
-            fun=fun,
-            x0=x0,
-            args=args,
-            options=options
->>>>>>> a2d0e0be
         )
         return minimiser.minimise()
 
@@ -357,7 +255,6 @@
     """
 
     def __init__(
-<<<<<<< HEAD
         self,
         initial_species: autode.species.Species,
         final_species: autode.species.Species,
@@ -365,15 +262,6 @@
         reduction_factor: float = 0.05,
         dist_tol: Union[Distance, float] = Distance(0.6, "ang"),
         optimiser: str = "BFGS",
-=======
-            self,
-            initial_species: autode.species.Species,
-            final_species: autode.species.Species,
-            maxiter: int = 300,
-            reduction_factor: float = 0.05,
-            dist_tol: Union[Distance, float] = Distance(0.6, 'ang'),
-            optimiser: str = 'BFGS',
->>>>>>> a2d0e0be
     ):
         """
         Dewar-Healy-Stewart method to find transition state.
@@ -418,7 +306,6 @@
         optimiser = optimiser.upper().strip()
         if optimiser == "BFGS" or optimiser == "CG":
             self._opt_driver = optimiser
-<<<<<<< HEAD
         elif optimiser == "ADAPTBFGS":
             self._opt_driver = "adaptBFGS"
         else:
@@ -428,15 +315,6 @@
                 " the default"
             )
             self._opt_driver = "BFGS"
-=======
-        elif optimiser == 'ADAPTBFGS':
-            self._opt_driver = 'adaptBFGS'
-        else:
-            logger.warning("Optimiser can either be adaptBFGS or scipy's"
-                           " CG (conjugate gradients), or BFGS. Setting to"
-                           " the default")
-            self._opt_driver = 'BFGS'
->>>>>>> a2d0e0be
 
     @property
     def converged(self):
@@ -458,15 +336,9 @@
 
         """
         self.imgpair.set_method_and_n_cores(method, n_cores)
-<<<<<<< HEAD
         self.imgpair.update_one_img_molecular_energy("left")
         self.imgpair.update_one_img_molecular_energy("right")
         logger.info("Starting DHS optimisation")
-=======
-        self.imgpair.update_one_img_molecular_energy('left')
-        self.imgpair.update_one_img_molecular_energy('right')
-        logger.error("Starting DHS optimisation")
->>>>>>> a2d0e0be
         while not self.converged:
             if self.imgpair.left_coord.e < self.imgpair.right_coord.e:
                 side = "left"
@@ -483,20 +355,15 @@
                 x0=coord0,
                 args=(side, self.imgpair),
                 method=self._opt_driver,
-<<<<<<< HEAD
                 options={
                     "gtol": 5.0e-4,
                     "maxiter": curr_maxiter,
                     "maxstep": 0.16,
                 },
-=======
-                options={'gtol': 5.0e-4, 'maxiter': curr_maxiter, 'maxstep': 0.16}
->>>>>>> a2d0e0be
             )
             # todo deal with minimizer problems
             perp_grad = self.imgpair.get_one_img_perp_grad(side)
             rms_grad = np.sqrt(np.mean(np.square(perp_grad)))
-<<<<<<< HEAD
             if res["success"]:
                 logger.info(
                     "Successful optimization after DHS step, final"
@@ -511,18 +378,6 @@
                         f" gradient = {rms_grad:.6f} Ha/angstrom"
                         f" being low enough"
                     )
-=======
-            if res['success']:
-                logger.info("Successful optimization after DHS step, final"
-                            f" RMS of projected gradient = {rms_grad:.6f}"
-                            f" Ha/angstrom")
-            else:
-                if rms_grad < 1.0e-3:
-                    logger.info("Optimization not converged completely,"
-                                " but accepted on the basis of RMS"
-                                f" gradient = {rms_grad:.6f} Ha/angstrom"
-                                f" being low enough")
->>>>>>> a2d0e0be
                 else:
                     logger.error(
                         "Micro-iterations (optimisation) after a"
@@ -531,7 +386,6 @@
                     break
             new_coord = self.imgpair.get_coord_by_side(side)
             if self._has_jumped_over_barrier(new_coord, side):
-<<<<<<< HEAD
                 logger.warning(
                     "One image has jumped over the other image"
                     " while running DHS optimisation. This"
@@ -540,13 +394,6 @@
                     " though the distance criteria is not met"
                 )
                 break
-=======
-                logger.warning("One image has jumped over the other image"
-                               " while running DHS optimisation. This"
-                               " indicates that the distance between images"
-                               " is quite close, so DHS is converged even if"
-                               " the distance tolerance criteria is not met")
->>>>>>> a2d0e0be
             else:
                 # otherwise put the coordinate into appropriate history
                 hist.append(new_coord.copy())
@@ -558,38 +405,22 @@
                 f"{self.imgpair.right_coord.e:.6f}"
             )
         # exited loop
-<<<<<<< HEAD
         logger.info(
             f"Finished DHS procedure in {self.macro_iter} macro-"
             f"iterations consisting of {self.imgpair.total_iters}"
             f" micro-iterations (optimiser steps). DHS is "
             f"{'converged' if self.converged else 'not converged'}"
         )
-=======
-        logger.info(f"Finished DHS procedure in {self.macro_iter} macro-"
-                    f"iterations consisting of {self.imgpair.total_iters}"
-                    f" micro-iterations (optimiser steps). DHS is "
-                    f"{'converged' if self.converged else 'not converged'}")
->>>>>>> a2d0e0be
         return
 
     def run(self):
         """
-<<<<<<< HEAD
         Runs the DHS calculation with the default low-level
         method, and the number of cores from currently set Config,
         then writes the trajectories and energy plot
         """
         lmethod = get_lmethod()
         self.calculate(method=lmethod, n_cores=Config.n_cores)
-=======
-        Runs the DHS calculation with the high-level method,
-        and the number of cores from currently set Config,
-        then writes the trajectories and energy plot
-        """
-        hmethod = get_hmethod()
-        self.calculate(method=hmethod, n_cores=Config.n_cores)
->>>>>>> a2d0e0be
         self.write_trajectories()
         self.plot_energies()
 
@@ -597,13 +428,7 @@
     def macro_iter(self):
         """Total number of DHS steps taken so far"""
         return (
-<<<<<<< HEAD
             len(self._initial_species_hist) + len(self._final_species_hist) - 2
-=======
-                len(self._initial_species_hist)
-                + len(self._final_species_hist)
-                - 2
->>>>>>> a2d0e0be
         )
 
     def _step(self, side: str) -> None:
@@ -633,29 +458,16 @@
 
         return None
 
-<<<<<<< HEAD
     def _has_jumped_over_barrier(self, coord: OptCoordinates, side: "str"):
-=======
-    def _has_jumped_over_barrier(self,
-                                 coord: OptCoordinates,
-                                 side: 'str'):
->>>>>>> a2d0e0be
         """
         Determines if the provided image after micro-iteration
         optimisation has jumped over the barrier towards the
         other species.
         """
-<<<<<<< HEAD
         if side == "left":
             last_coord = self._initial_species_hist[-1]
             other_image = self._final_species_hist[-1]
         elif side == "right":
-=======
-        if side == 'left':
-            last_coord = self._initial_species_hist[-1]
-            other_image = self._final_species_hist[-1]
-        elif side == 'right':
->>>>>>> a2d0e0be
             last_coord = self._final_species_hist[-1]
             other_image = self._initial_species_hist[-1]
         else:
@@ -757,11 +569,7 @@
         the energies in kcal/mol
         """
         if self.macro_iter < 2:
-<<<<<<< HEAD
             logger.warning("Cannot plot energies, not enough points")
-=======
-            logger.warning('Cannot plot energies, not enough points')
->>>>>>> a2d0e0be
             return None
 
         plot_name = "DHS_MEP_path.pdf"
@@ -779,26 +587,18 @@
         energies_fin = []
         # starting coordinates
         init_coord = self._initial_species_hist[0]
-<<<<<<< HEAD
         lowest_en = min(
             coord.e.to("kcalmol-1")
             for coord in (
                 self._initial_species_hist + self._final_species_hist
             )
         )
-=======
-        lowest_en = float(min(
-            coord.e.to('kcalmol-1') for coord in
-            (self._initial_species_hist + self._final_species_hist)
-        ))
->>>>>>> a2d0e0be
 
         def put_dist_en_in_lists(dist_list, en_list, history):
             for coord in history:
                 dist = float(np.linalg.norm(coord - init_coord))
                 dist_list.append(dist)
                 assert coord.e is not None
-<<<<<<< HEAD
                 en_list.append(float(coord.e.to("kcalmol-1")) - lowest_en)
 
         put_dist_en_in_lists(
@@ -807,36 +607,15 @@
         put_dist_en_in_lists(
             distances_fin, energies_fin, self._final_species_hist
         )
-=======
-                en_list.append(float(coord.e.to('kcalmol-1')) - lowest_en)
-
-        put_dist_en_in_lists(distances_init,
-                             energies_init,
-                             self._initial_species_hist)
-        put_dist_en_in_lists(distances_fin,
-                             energies_fin,
-                             self._final_species_hist)
-        lowest_en = min(energies_init + energies_fin)
->>>>>>> a2d0e0be
 
         # get the pyplot axes
         fig, ax = plt.subplots()
         if len(distances_init) > 0:
-<<<<<<< HEAD
             ax.plot(distances_init, energies_init, "bo-")
         if len(distances_fin) > 0:
             ax.plot(distances_fin, energies_fin, "go-")
-=======
-            ax.plot(distances_init, energies_init, 'bo-')
-        if len(distances_fin) > 0:
-            ax.plot(distances_fin, energies_fin, 'go-')
->>>>>>> a2d0e0be
         ax.set_xlabel(f"Distance from initial image ({angstrom.plot_name})")
         ax.set_ylabel("Relative electronic energy (kcal/mol)")
         # todo beautify
         dpi = 400 if Config.high_quality_plots else 200
-<<<<<<< HEAD
-        fig.savefig(plot_name, dpi=dpi, bbox_inches="tight")
-=======
-        fig.savefig(plot_name, dpi=dpi, bbox_inches='tight')
->>>>>>> a2d0e0be
+        fig.savefig(plot_name, dpi=dpi, bbox_inches="tight")