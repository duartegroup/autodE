import os.path
from typing import Optional, Callable
import numpy as np
from scipy.optimize import minimize as scipy_minimize

from autode.values import Distance, PotentialEnergy, Gradient
from autode.bracket.imagepair import DistanceConstrainedImagePair
from autode.bracket.imagepair import BaseImagePair
from autode.opt.optimisers.base import _OptimiserHistory
from autode.opt.optimisers.hessian_update import BFGSPDUpdate, NullUpdate
from autode.opt.coordinates.base import _ensure_positive_definite
from autode.input_output import atoms_to_xyz_file

from autode.utils import work_in_tmp_dir, ProcessPool
from autode.log import logger
from autode.config import Config

import autode.species.species
import autode.wrappers.methods


_optional_method = Optional[autode.wrappers.methods.Method]


<<<<<<< HEAD
class ScaledQNROptimiser:
    """
    A simple scaled step Quasi-NR optimiser with dynamic
    trust radius. Needs gradient and function value (i.e. energy
    for QM purposes)
    """
=======
class ScaledQNRMinimiser:
>>>>>>> 06ce19d1
    def __init__(
        self,
        fn: Callable,
        x0: np.ndarray,
        maxiter: int,
        gtol: float = 1e-3,
        init_trust: float = 0.06,
        max_trust: float = 0.1
    ):
        self._fn = fn  # must provide both value and gradient
        self._x0 = np.array(x0).flatten()
        self._gtol = gtol
        self._maxiter = int(maxiter)
        self._trust = float(init_trust)
        self._max_trust = float(max_trust)
        self._iter = 1

<<<<<<< HEAD
        self.en = None
        self.grad = None
        self.last_grad = None
        self.hess = None
        self.last_hess = None
=======
        self._x = None
        self._last_x = None
        self._en = None
        self._last_en = None
        self._grad = None
        self._last_grad = None
        self._hess = None
        self._pred_de = None
        self._hess_updaters = [BFGSPDUpdate, NullUpdate]
>>>>>>> 06ce19d1

    def minimise(self) -> np.ndarray:
        self._x = self._x0
        dim = self._x.shape[0]  # dimension of problem

        for i in range(self._maxiter):
            self._last_en, self._last_grad = self._en, self._grad
            self._en, self._grad = self._fn(self._x)
            assert self._grad.shape[0] == dim
            rms_grad = np.sqrt(np.mean(np.square(self._grad)))
            if rms_grad < self._gtol:
                break
            self._hess = self._get_hessian()
            self._qnr_restricted_step()
            print(self._x, self._trust, self._en)

        print(f"Finished in {i} iterations, "
                    f"final RMS grad = {rms_grad}")
        print(f"Final x = {self._x}")
        return self._x

    def _get_hessian(self) -> np.ndarray:
        # at first iteration, use a unit matrix
        if self._iter == 1:
            return np.eye(self._x.shape[0])

        for hess_upd in self._hess_updaters:
            updater = hess_upd(
                h=self._hess,
                s=self._x - self._last_x,
                y=self._grad - self._last_grad
            )
            if not updater.conditions_met:
                continue
            print(f"Updating with {updater}")
            new_hess = updater.updated_h
            break

        new_hess = _ensure_positive_definite(new_hess, 1.0e-6)
        return new_hess

    def _qnr_restricted_step(self):
        self._update_trust_radius()
        grad = self._grad.reshape(-1, 1)
        inv_hess = np.linalg.inv(self._hess)
        step = -(inv_hess @ grad)
        step_size = np.linalg.norm(step)
        if step_size > self._trust:
            step = step * (self._trust / step_size)

        self._pred_de = grad.T @ step + 0.5 * (step.T @ self._hess @ step)
        self._last_x = self._x.copy()
        self._x = self._x + step.flatten()  # take the step
        self._iter += 1

    def _update_trust_radius(self):
        if self._last_en is None:
            return
        actual_de = self._en - self._last_en
        ratio = float(actual_de / self._pred_de)

        if ratio < 0.25:
            self._trust = max((2/3) * self._trust, 0.001)  # set a lower bound
        elif (ratio > 0.75) and (ratio < 1.25):
            self._trust = min(1.2 * self._trust, self._max_trust)
        elif ratio > 1.75:
            self._trust = max((2/3) * self._trust, 0.001)
        print(ratio)
        return None


class DHSImagePair(BaseImagePair):

    @property
    def dist_vec(self) -> np.ndarray:
        """The distance vector pointing to right_image from left_image"""
        return np.array(self.left_coord - self.right_coord)

    def get_one_img_perp_grad(self, side: str):
        """
        Get the gradient perpendicular to the distance vector
        between the two images of the image-pair, for one
        image

        Returns:

        """
        dist_vec = self.dist_vec
        _, coord, _, _ = self._get_img_by_side(side)
        # project the gradient towards the distance vector
        proj_grad = dist_vec * coord.g.dot(dist_vec) / dist_vec.dot(dist_vec)
        # gradient component perpendicular to distance vector
        perp_grad = coord.g - proj_grad

        return perp_grad

    @property
    def euclid_dist(self):
        return Distance(np.linalg.norm(self.dist_vec), 'Ang')


def _set_one_img_coord_and_get_engrad(
        coord: np.array,
        side: str,
        imgpair: DHSImagePair):
    if side == 'left':
        imgpair.left_coord = np.array(coord).flatten()
    elif side == 'right':
        imgpair.right_coord = np.array(coord).flatten()
    else:
        raise Exception

    imgpair.update_one_img_molecular_engrad(side)
    new_coord = imgpair.get_coord_by_side(side)
    en = float(new_coord.e.to('Ha'))
    grad = imgpair.get_one_img_perp_grad(side)
    return en, grad


class DHS:
    def __init__(
        self,
        initial_species: autode.species.Species,
        final_species: autode.species.Species,
        maxiter: int = 100,
        reduction_factor: float = 0.05,
        dist_tol: Distance = Distance(0.5, 'ang'),
    ):
        self.imgpair = DHSImagePair(initial_species, final_species)
        self._species = initial_species.copy()  # just hold the species
        self._reduction_fac = float(reduction_factor)

        self._maxiter = int(maxiter)
        self._dist_tol = Distance(dist_tol, 'ang')

        # these only hold the coords after optimisation
        self._initial_species_hist = _OptimiserHistory()
        self._initial_species_hist.append(self.imgpair.left_coord)
        self._final_species_hist = _OptimiserHistory()
        self._final_species_hist.append(self.imgpair.right_coord)

    @property
    def converged(self):
        if self.imgpair.euclid_dist < self._dist_tol:
            return True
        else:
            return False

    def calculate(self, method, n_cores):
        self.imgpair.set_method_and_n_cores(method, n_cores)
        self.imgpair.update_one_img_molecular_engrad('left')
        self.imgpair.update_one_img_molecular_engrad('right')
        logger.error("Starting DHS optimisation")
        while not self.converged:
            if self.imgpair.left_coord.e < self.imgpair.right_coord.e:
                side = 'left'
                hist = self._initial_species_hist
            else:
                side = 'right'
                hist = self._final_species_hist
            self._step(side)
            coord0 = self.imgpair.get_coord_by_side(side)
            curr_maxiter = self._maxiter - self.imgpair.total_iters
            res = scipy_minimize(
                fun=_set_one_img_coord_and_get_engrad,
                jac=True,
                x0=coord0,
                args=(side, self.imgpair),
<<<<<<< HEAD
                method='l-bfgs-b',
                options={'gtol': 0.001, 'disp': True}
            )
=======
                method='CG',
                options={'gtol': 0.001, 'disp': True, 'maxiter': curr_maxiter}
            )  # is conjugate gradients good enough?
>>>>>>> 06ce19d1
            new_coord = self.imgpair.get_coord_by_side(side)
            rms_grad = np.sqrt(np.mean(np.square(new_coord.g)))
            if res['success']:
                logger.error("Successful optimization after DHS step, final"
                             f" RMS gradient = {rms_grad} Ha/angstrom")
            else:
                break
            hist.append(new_coord.copy())
            self._log_convergence()

    @property
    def macro_iter(self):
        return (
            len(self._initial_species_hist)
            + len(self._final_species_hist)
            - 2
        )

    def _step(self, side: str):
        # take a DHS step by minimizing the distance by factor
        new_dist = (1 - self._reduction_fac) * self.imgpair.euclid_dist
        dist_vec = self.imgpair.dist_vec
        step = dist_vec * self._reduction_fac  # ??

        if side == 'left':
            new_coord = self.imgpair.left_coord - step
            self.imgpair.left_coord = new_coord
        elif side == 'right':
            new_coord = self.imgpair.right_coord + step
            self.imgpair.right_coord = new_coord

        logger.error(f"DHS step: target distance = {new_dist}")

        assert self.imgpair.euclid_dist == new_dist

    def _log_convergence(self):
        logger.error(
            f"Macro-iteration #{self.macro_iter}: Distance = "
            f"{self.imgpair.euclid_dist:.4f}; Energy (initial species) = "
            f"{self.imgpair.left_coord.e}; Energy (final species) = "
            f"{self.imgpair.right_coord.e}"
<<<<<<< HEAD
        )
=======
        )

    def write_trajectories(self):

        if os.path.isfile('initial_species.trj.xyz'):
            logger.error("File: initial_species.trj.xyz already "
                         "exists, cannot write trajectory")
        else:
            self._write_trj_from_history(
                'initial_species.trj.xyz',
                self._initial_species_hist
            )

        if os.path.isfile('final_species.trj.xyz'):
            logger.error("File: final_species.trj.xyz already "
                         "exists, cannot write trajectory")
        else:
            self._write_trj_from_history(
                'final_species.trj.xyz',
                self._final_species_hist
            )

        if os.path.isfile('total_dhs.trj.xyz'):
            logger.error("File: total_dhs.trj.xyz already "
                         "exists, cannot write trajectory")
        else:
            total_hist = (self._initial_species_hist
                          + self._final_species_hist[::-1])
            self._write_trj_from_history(
                'total_dhs.trj.xyz',
                total_hist
            )

    def _write_trj_from_history(self,
                                filename: str,
                                hist: _OptimiserHistory):
        tmp_spc = self._species.copy()

        for coord in hist:
            tmp_spc.coordinates = coord
            atoms_to_xyz_file(
                atoms=tmp_spc.atoms,
                filename=filename,
                title_line=f"DHS image E={coord.e:.6f} Ha",
                append=True
            )

    def plot_energies(self):
        pass


class DHS_old:
    def __init__(
        self,
        initial_species: autode.species.Species,
        final_species: autode.species.Species,
        maxiter: int = 10,
        reduction_factor: float = 0.05,
        dist_tol: float = 0.05,
        init_trust: Distance = Distance(-0.08, "ang"),
        max_trust: Distance = Distance(0.2, "ang"),
    ):
        self.imgpair = DistanceConstrainedImagePair(
            initial_species, final_species
        )
        self._reduction_fac = reduction_factor

        if int(maxiter) <= 0:
            raise ValueError(
                "An optimiser must be able to run at least one "
                f"step, but tried to set maxiter = {maxiter}"
            )

        self._maxiter = int(maxiter)
        self._dist_tol = Distance(dist_tol, units="ang")
        self._engrad_method = None
        self._hess_method = None
        self._n_cores = None

        self._grad = None
        self._hess = None

        self._left_trust = init_trust.to("ang")
        self._right_trust = init_trust.to("ang")
        if init_trust < 0:
            self._trust_update = False
        else:
            self._trust_update = True
        self._max_trust = max_trust.to("ang")
        self._left_pred_delta_e = None
        self._right_pred_delta_e = None

        # todo have a history where store the optimised points after each macroiter

    @property
    def macroiter_converged(self):
        if self.imgpair.euclid_dist <= self._dist_tol:
            return True
        else:
            return False

    @property
    def microiter_converged(self):
        # gtol and dist_tol
        pass

    @property
    def iteration(self) -> int:
        return self.imgpair.total_iters

    @property
    def _exceeded_maximum_iteration(self) -> bool:
        return True if self.imgpair.total_iters > self._maxiter else False

    def calculate(
        self,
        engrad_method: _optional_method = None,
        hess_method: _optional_method = None,
        n_cores: Optional[int] = None,
    ):
        from autode.methods import (
            method_or_default_hmethod,
            method_or_default_lmethod,
        )

        engrad_method = method_or_default_hmethod(engrad_method)
        hess_method = method_or_default_lmethod(hess_method)
        if n_cores is None:
            n_cores = Config.n_cores
        self.imgpair.set_method_and_n_cores(engrad_method=engrad_method, n_cores=n_cores, hess_method=hess_method)

        self._initialise_run()

        # in each macroiter, the distance criteria is reduced by factor
        macroiter_num = 0
        maxiter_reached = False
        while not self.macroiter_converged:
            self.imgpair.target_dist = self.imgpair.euclid_dist * (
                1 - self._reduction_fac
            )
            macroiter_num += 1
            while not self.microiter_converged:
                if self.imgpair.left_coord.e < self.imgpair.right_coord.e:
                    side = "left"
                else:
                    side = "right"
                self._take_one_sided_step(side)
                self._update_one_side_mol_engrad_hess(side)
                self._update_trust_radius(side)

                if self._exceeded_maximum_iteration:
                    # error message
                    maxiter_reached = True
                    break
            if maxiter_reached:
                break

        pass

    def _take_one_sided_step(self, side: str):
        grad = self.imgpair.get_one_img_lagrangian_gradient(side)
        hess = self.imgpair.get_one_img_lagrangian_hessian(side)
        self._prfo_step(side, grad, hess)

    def _update_one_side_mol_engrad_hess(self, side: str):
        self.imgpair.update_one_img_molecular_engrad(side)
        self.imgpair.update_one_img_molecular_hessian_by_formula(side)

    def _initialise_run(self):
        self.imgpair.update_one_img_molecular_engrad("left")
        self.imgpair.update_one_img_molecular_hessian_by_calc("left")
        self.imgpair.update_one_img_molecular_engrad("right")
        self.imgpair.update_one_img_molecular_hessian_by_calc("right")
        return None

    def _prfo_step(self, side: str, grad: np.ndarray, hess: np.ndarray):
        b, u = np.linalg.eigh(hess)
        f = u.T.dot(grad)

        delta_s = np.zeros(shape=(self.imgpair.n_atoms,))

        # partition the RFO
        # The constraint is the last item
        constr_components = u[-1, :]
        # highest component of constraint must be the required mode
        constr_mode = np.argmax(constr_components)
        u_max = u[:, constr_mode]
        b_max = b[constr_mode]
        f_max = f[constr_mode]

        # only one constraint - distance
        aug_h_max = np.zeros(shape=(2, 2))
        aug_h_max[0, 0] = b_max
        aug_h_max[1, 0] = f_max
        aug_h_max[0, 1] = f_max
        lambda_p = np.linalg.eigvalsh(aug_h_max)[-1]

        delta_s -= f_max * u_max / (b_max - lambda_p)

        u_min = np.delete(u, constr_mode, axis=1)
        b_min = np.delete(b, constr_mode)
        f_min = np.delete(f, constr_mode)
        # todo deal with rot./trans.?

        # n_atoms non-constraint modes
        m = self.imgpair.n_atoms
        aug_h_min = np.zeros(shape=(m + 1, m + 1))
        aug_h_min[:m, :m] = np.diag(b_min)
        aug_h_min[-1, :m] = f_min
        aug_h_min[:m, -1] = f_min
        eigvals_min = np.linalg.eigvalsh(aug_h_min)
        min_mode = np.where(np.abs(eigvals_min) > 1e-15)[0][0]
        lambda_n = eigvals_min[min_mode]

        for i in range(m):
            delta_s -= f_min[i] * u_min[:, i] / (b_min[i] - lambda_n)

        self._take_step_within_trust_radius(side, delta_s, grad, hess)

    def _take_step_within_trust_radius(
        self,
        side: str,
        delta_s: np.ndarray,
        grad: np.ndarray,
        hess: np.ndarray,
    ):
        # set the coords to one side
        # todo fix predicted e change
        delta_s = delta_s.flatten()
        step_length = np.linalg.norm(delta_s)

        trust = self._left_trust if side == "left" else self._right_trust

        if step_length > trust:
            factor = float(trust / step_length)
            delta_s = delta_s * factor

        pred_delta_e = float(np.dot(grad, delta_s))
        pred_delta_e += 0.5 * float(
            delta_s.reshape(1, -1) @ hess @ delta_s.reshape(-1, 1)
        )

        if side == "left":
            new_coord = self.imgpair.left_coord + delta_s[:-1]
            self.imgpair.left_coord = new_coord
            # todo need to update lagrangian multiplier
            self._left_pred_delta_e = pred_delta_e
        elif side == "right":
            new_coord = self.imgpair.right_coord + delta_s
            self.imgpair.right_coord = new_coord
            self._right_pred_delta_e = pred_delta_e
        else:
            raise Exception

        return None

    def _update_trust_radius(self, side: str) -> None:
        if not self._trust_update:
            return None
        # todo should this consider lagrangian or just the molecule
        _, _, hist, _ = self.imgpair._get_img_by_side()

        pass
>>>>>>> 06ce19d1
<|MERGE_RESOLUTION|>--- conflicted
+++ resolved
@@ -22,16 +22,7 @@
 _optional_method = Optional[autode.wrappers.methods.Method]
 
 
-<<<<<<< HEAD
-class ScaledQNROptimiser:
-    """
-    A simple scaled step Quasi-NR optimiser with dynamic
-    trust radius. Needs gradient and function value (i.e. energy
-    for QM purposes)
-    """
-=======
 class ScaledQNRMinimiser:
->>>>>>> 06ce19d1
     def __init__(
         self,
         fn: Callable,
@@ -49,13 +40,6 @@
         self._max_trust = float(max_trust)
         self._iter = 1
 
-<<<<<<< HEAD
-        self.en = None
-        self.grad = None
-        self.last_grad = None
-        self.hess = None
-        self.last_hess = None
-=======
         self._x = None
         self._last_x = None
         self._en = None
@@ -65,7 +49,6 @@
         self._hess = None
         self._pred_de = None
         self._hess_updaters = [BFGSPDUpdate, NullUpdate]
->>>>>>> 06ce19d1
 
     def minimise(self) -> np.ndarray:
         self._x = self._x0
@@ -234,15 +217,9 @@
                 jac=True,
                 x0=coord0,
                 args=(side, self.imgpair),
-<<<<<<< HEAD
-                method='l-bfgs-b',
-                options={'gtol': 0.001, 'disp': True}
-            )
-=======
                 method='CG',
                 options={'gtol': 0.001, 'disp': True, 'maxiter': curr_maxiter}
             )  # is conjugate gradients good enough?
->>>>>>> 06ce19d1
             new_coord = self.imgpair.get_coord_by_side(side)
             rms_grad = np.sqrt(np.mean(np.square(new_coord.g)))
             if res['success']:
@@ -284,9 +261,6 @@
             f"{self.imgpair.euclid_dist:.4f}; Energy (initial species) = "
             f"{self.imgpair.left_coord.e}; Energy (final species) = "
             f"{self.imgpair.right_coord.e}"
-<<<<<<< HEAD
-        )
-=======
         )
 
     def write_trajectories(self):
@@ -549,5 +523,4 @@
         # todo should this consider lagrangian or just the molecule
         _, _, hist, _ = self.imgpair._get_img_by_side()
 
-        pass
->>>>>>> 06ce19d1
+        pass