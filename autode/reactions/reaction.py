import base64
import hashlib
from copy import deepcopy
from datetime import date
from autode.config import Config
from autode.solvent.solvents import get_solvent
from autode.transition_states.locate_tss import find_tss
from autode.exceptions import UnbalancedReaction, SolventsDontMatch
from autode.log import logger
from autode.methods import get_hmethod
from autode.species.complex import get_complexes
from autode.species.molecule import Product
from autode.species.molecule import Reactant
from autode.geom import are_coords_reasonable
from autode.plotting import plot_reaction_profile
from autode.units import KcalMol
from autode.utils import work_in
from autode.reactions import reaction_types


def calc_delta(attr, left, right):
    """Calculate the difference (∆) for a molecular attribute for some L → R"""
    if any(mol is None for mol in left + right):
        logger.error('Could not calculate ∆, a molecule was None')
        return None

    if any(getattr(mol, attr) is None for mol in left + right):
        logger.error('Cannot calculate ∆. At least one required attribute'
                     ' was None')
        return None

    return (sum([getattr(mol, attr) for mol in right]) -
            sum([getattr(mol, attr) for mol in left]))


def calc_delta_with_cont(left, right, cont):
    """Calculate a ∆H or ∆G by adding a contribution to ∆E"""
    de = calc_delta(attr='energy', left=left, right=right)
    d_cont = calc_delta(attr=cont, left=left, right=right)

    if de is None or d_cont is None:
        logger.warning('Could not calculate ∆ either the energy or thermal '
                       'contribution was None')
        return None

    return de + d_cont


class Reaction:

    def __str__(self):
        """Return a very short 6 character hash of the reaction, not guaranteed
         to be unique"""

        name = (f'{self.name}_{"+".join([r.name for r in self.reacs])}--'
                f'{"+".join([p.name for p in self.prods])}')

        if self.solvent is not None:
            name += f'_{self.solvent.name}'

        hasher = hashlib.sha1(name.encode()).digest()
        return base64.urlsafe_b64encode(hasher).decode()[:6]

    def _check_balance(self):
        """Check that the number of atoms and charge balances between reactants
         and products. If they don't exit
        immediately
        """
        def total(molecules, attr):
            return sum([getattr(m, attr) for m in molecules])

        if total(self.reacs, 'n_atoms') != total(self.prods, 'n_atoms'):
            logger.critical('Number of atoms doesn\'t balance')
            raise UnbalancedReaction

        if total(self.reacs, 'charge') != total(self.prods, 'charge'):
            logger.critical('Charge doesn\'t balance')
            raise UnbalancedReaction

        self.charge = total(self.reacs, 'charge')
        return None

    def _check_solvent(self):
        """Check that all the solvents are the same for reactants and products
        """
        molecules = self.reacs + self.prods

        if self.solvent is None:
            if all([mol.solvent is None for mol in molecules]):
                logger.info('Reaction is in the gas phase')
                return

            elif all([mol.solvent is not None for mol in molecules]):
                if not all([mol.solvent == self.reacs[0].solvent for mol in molecules]):
                    logger.critical('Solvents in reactants and products '
                                    'don\'t match')
                    raise SolventsDontMatch

                else:
                    logger.info(f'Setting the reaction solvent to '
                                f'{self.reacs[0].solvent}')
                    self.solvent = self.reacs[0].solvent

            else:
                logger.critical('Some species solvated and some not!')
                raise SolventsDontMatch

        if self.solvent is not None:
            logger.info(f'Setting solvent to {self.solvent.name} for all '
                        f'molecules in the reaction')

            for mol in self.reacs + self.prods:
                mol.solvent = self.solvent

        logger.info(f'Set the solvent of all species in the reaction to '
                    f'{self.solvent.name}')
        return None

    def _init_from_smiles(self, reaction_smiles):
        """
        Initialise from a SMILES string of the whole reaction e.g.

                    CC(C)=O.[C-]#N>>CC([O-])(C#N)C

        for the addition of cyanide to acetone

        Arguments:
            reaction_smiles (str):
        """
        try:
            reacs_smiles, prods_smiles = reaction_smiles.split('>>')
        except ValueError:
            raise UnbalancedReaction('Could not decompose to reacs & prods')

        # Add all the reactants and products with interpretable names
        for i, reac_smiles in enumerate(reacs_smiles.split('.')):
            reac = Reactant(smiles=reac_smiles)
            reac.name = f'r{i}_{reac.formula()}'
            self.reacs.append(reac)

        for i, prod_smiles in enumerate(prods_smiles.split('.')):
            prod = Product(smiles=prod_smiles)
            prod.name = f'p{i}_{prod.formula()}'
            self.prods.append(prod)

        return None

    def _reasonable_components_with_energy(self):
        """Generator for components of a reaction that have sensible geometries
        and also energies"""

        reacs_prods = self.reacs + self.prods
        for mol in reacs_prods + [self.ts, self.reactant, self.product]:

            if mol is None:
                logger.warning('mol=None')
                continue

            if mol.energy is None:
                logger.warning(f'{mol.name} current energy was None')
                continue

            if not are_coords_reasonable(mol.get_coordinates()):
                logger.warning(f'{mol.name} coordinates not reasonable')
                continue

            yield mol

        return None

    def switch_reactants_products(self):
        """Addition reactions are hard to find the TSs for, so swap reactants
        and products and classify as dissociation. Likewise for reactions wher
        the change in the number of bonds is negative
        """
        logger.info('Swapping reactants and products')

        self.prods, self.reacs = self.reacs, self.prods
        self.product, self.reactant = self.reactant, self.product
        return None

    def calc_delta_e(self):
        """Calculate the ∆Er of a reaction defined as
        ∆E = E(products) - E(reactants)

        Returns:
            (float): Energy difference in Hartrees
        """
        logger.info('Calculating ∆Er')
        return calc_delta(attr='energy', left=self.reacs, right=self.prods)

    def calc_delta_h(self):
        """Calculate ∆H_r = H(products) - H(reactants)

        Returns:
            (float): Energy difference in Hartrees
        """
        logger.info('Calculating ∆Hr')
        return calc_delta_with_cont(left=self.reacs, right=self.prods,
                                    cont='h_cont')

    def calc_delta_g(self):
        """Calculate ∆G_r = G(products) - G(reactants)

        Returns:
            (float): Energy difference in Hartrees
        """
        logger.info('Calculating ∆Hr')
        return calc_delta_with_cont(left=self.reacs, right=self.prods,
                                    cont='g_cont')

    def calc_delta_e_ddagger(self):
        """Calculate the ∆E‡ of a reaction defined as
         ∆E = E(ts) - E(reactants)

        Returns:
            float: energy difference in Hartrees
        """
        logger.info('Calculating ∆E‡')
        return calc_delta(attr='energy', left=self.reacs, right=[self.ts])

    def calc_delta_h_ddagger(self):
        """Calculate ∆H‡ in Hartrees"""
        logger.info('Calculating ∆H‡')
        return calc_delta_with_cont(left=self.reacs, right=[self.ts],
                                    cont='h_cont')

    def calc_delta_g_ddagger(self):
        """Calculate ∆G‡ in Hartrees"""
        logger.info('Calculating ∆G‡')
        return calc_delta_with_cont(left=self.reacs, right=[self.ts],
                                    cont='g_cont')

    def find_lowest_energy_ts(self):
        """From all the transition state objects in Reaction.pes1d choose the
        lowest energy if there is more than one otherwise return the single
        transtion state or None if there no TS objects.
        """

        if self.tss is None:
            logger.error('Could not find a transition state')
            return None

        elif len(self.tss) > 1:
            logger.info('Found more than 1 TS. Choosing the lowest energy')
            min_ts_energy = min([ts.energy for ts in self.tss])
            return [ts for ts in self.tss if ts.energy == min_ts_energy][0]

        else:
            return self.tss[0]

    def find_lowest_energy_conformers(self):
        """Try and locate the lowest energy conformation using simulated
        annealing, then optimise them with xtb, then optimise the unique
        (defined by an energy cut-off) conformers with an electronic structure
        method"""

        h_method = get_hmethod() if Config.hmethod_conformers else None
        for mol in self.reacs + self.prods:
            # .find_lowest_energy_conformer works in conformers/
            mol.find_lowest_energy_conformer(hmethod=h_method)

        return None

    @work_in('reactants_and_products')
    def optimise_reacs_prods(self):
        """Perform a geometry optimisation on all the reactants and products
        using the method"""
        h_method = get_hmethod()
        logger.info(f'Optimising reactants and products with {h_method.name}')

        for mol in self.reacs + self.prods:
            mol.optimise(h_method)

        return None

    @work_in('complexes')
    def find_complexes(self):
        self.reactant, self.product = get_complexes(reaction=self)
        return None

    @work_in('complexes')
    def calculate_complexes(self):
        """Find the lowest energy conformers of reactant and product complexes
        using optimisation and single points"""
        h_method = get_hmethod()
        conf_hmethod = h_method if Config.hmethod_conformers else None

        for species in [self.reactant, self.product]:
            species.find_lowest_energy_conformer(hmethod=conf_hmethod)
            species.optimise(method=h_method)

        return None

    @work_in('transition_states')
    def locate_transition_state(self):

        if self.reactant is None and self.product is None:
            logger.warning('Reactant & product complexes are None- generating')
            self.find_complexes()

        # If there are more bonds in the product e.g. an addition reaction then
        # switch as the TS is then easier to find
        if (sum(p.graph.number_of_edges() for p in self.prods)
                > sum(r.graph.number_of_edges() for r in self.reacs)):

            self.switch_reactants_products()
            self.tss = find_tss(self)
            self.switch_reactants_products()

        else:
            self.tss = find_tss(self)

        self.ts = self.find_lowest_energy_ts()
        return None

    @work_in('transition_states')
    def find_lowest_energy_ts_conformer(self):
        """Find the lowest energy conformer of the transition state"""
        if self.ts is None:
            logger.error('No transition state to evaluate the conformer of')
            return None

        else:
            return self.ts.find_lowest_energy_ts_conformer()

    @work_in('single_points')
    def calculate_single_points(self):
        """Perform a single point energy evaluations on all the reactants and
        products using the hmethod"""
        h_method = get_hmethod()
        logger.info(f'Calculating single points with {h_method.name}')

        for mol in self._reasonable_components_with_energy():
            mol.single_point(h_method)

        return None

<<<<<<< HEAD
    @work_in('output')
    def print_output(self):
        """Print the final optimised structures along with the methods used"""
        from autode.log.methods import methods

        # Print the computational methods used in this autode initalisation
        with open('methods.txt', 'w') as out_file:
            print(methods, file=out_file)

        def get_title(molecule):
            title = f'Generated by autodE on: {date.today()}. '
            if molecule.energy is not None:
                title += f'E = {molecule.energy:.6f} Ha'

            return title

        # Print xyz files of all the reactants and products
        for mol in self.reacs + self.prods:
            mol.print_xyz_file(title_line=get_title(mol))

        # If it exists print the xyz file of the transition state
        if self.ts is not None:
            ts_title = get_title(self.ts)
            imags = self.ts.imaginary_frequencies

            if len(imags) > 0:
                ts_title += f'. Imaginary frequency = {imags[0]:.1f} cm-1'

            if len(imags) > 1:
                ts_title += (f'. Additional imaginary frequencies: {imags[1:]}'
                             f' cm-1')

            self.ts.print_xyz_file(title_line=ts_title)

        return None

    def _plot_reaction_profile_with_complexes(self, units):
=======
    @work_in('thermal')
    def calculate_thermochemical_cont(self, free_energy=True, enthalpy=True):
        """
        Calculate thermochemical contributions to the energies
>>>>>>> 719ab84f

        Keyword Arguments
            free_energy (bool):
            enthalpy (bool):
        """
        logger.info('Calculating thermochemical contributions')

        if not (free_energy or enthalpy):
            logger.info('Nothing to be done – neither G or H requested')
            return None

        # Calculate G and H contributions for all components
        for mol in self._reasonable_components_with_energy():
            if free_energy:
                mol.calc_g_cont(temp=self.temp)

            if enthalpy:
                mol.calc_h_cont(temp=self.temp)

        return None

    def _plot_reaction_profile_with_complexes(self, units, free_energy,
                                              enthalpy):
        """Plot a reaction profile with the association complexes of R, P"""
        reactions_wc = []

        if free_energy or enthalpy:
            raise NotImplementedError('Significant likelihood of very low'
                                      ' frequency harmonic modes – G and H not'
                                      'implemented')
        # If the reactant complex contains more than one molecule then
        # make a reaction that is separated reactants -> reactant complex
        if len(self.reacs) > 1:
            reactant_complex = deepcopy(self.reactant)
            reactant_complex.__class__ = Product
            reactions_wc.append(Reaction(*self.reacs, reactant_complex,
                                         name='reactant_complex'))

        # The elementary reaction is then
        # reactant complex -> product complex
        reactant_complex = deepcopy(self.reactant)
        reactant_complex.__class__ = Reactant
        product_complex = deepcopy(self.product)
        product_complex.__class__ = Product

        reaction = Reaction(reactant_complex, product_complex)
        reaction.ts = self.ts

        reactions_wc.append(reaction)

        # As with the product complex add the dissociation of the product
        # complex into it's separated components
        if len(self.prods) > 1:
            product_complex = deepcopy(self.product)
            product_complex.__class__ = Reactant
            reactions_wc.append(Reaction(*self.prods, product_complex,
                                         name='product_complex'))

        plot_reaction_profile(reactions=reactions_wc,
                              units=units, name=self.name,
                              free_energy=free_energy,
                              enthalpy=enthalpy)
        return None

    def calculate_reaction_profile(self, units=KcalMol, with_complexes=False,
                                   free_energy=False, enthalpy=False):
        """
        Calculate and plot a reaction profile for this reaction in some units

        Keyword Arguments:
            units (autode.units.Unit):
            with_complexes (bool): Calculate the lowest energy conformers
                                   of the reactant and product complexes
            free_energy (bool): Calculate the free energy profile (G)
            enthalpy (bool): Calculate the enthalpic profile (H)
        """
        logger.info('Calculating reaction profile')

        @work_in(self.name)
        def calculate(reaction):
            reaction.find_lowest_energy_conformers()
            reaction.optimise_reacs_prods()
            reaction.find_complexes()
            reaction.locate_transition_state()
            reaction.find_lowest_energy_ts_conformer()
            if with_complexes:
                reaction.calculate_complexes()
            # Calculate both G and H if either are requested
            if free_energy or enthalpy:
                reaction.calculate_thermochemical_cont()
            reaction.calculate_single_points()
            reaction.print_output()
            return None

        calculate(self)

        if not with_complexes:
            plot_reaction_profile([self], units=units, name=self.name,
                                  free_energy=free_energy, enthalpy=enthalpy)

        if with_complexes:
<<<<<<< HEAD
            # Function also tries to find the lowest energy NCI complexes
            self._plot_reaction_profile_with_complexes(units=units)

=======
            self._plot_reaction_profile_with_complexes(units=units,
                                                       free_energy=free_energy,
                                                       enthalpy=enthalpy)
>>>>>>> 719ab84f
        return None

    def __init__(self, *args, name='reaction', solvent_name=None, smiles=None,
                 temp=298.15):
        """
        Reaction containing reactants and products. reaction.reactant is the
        reactant complex which is the same as reacs[0] if there is only
        reactant

        Arguments:
             args (autode.species.Molecule) or (str): Reactant and Product
                  objects or a SMILES string of the whole reaction

            name (str):

            solvent_name (str):

            smiles (str):

            temp (float): Temperature in Kelvin
        """
        logger.info(f'Generating a Reaction object for {name}')

        self.name = name
        self.reacs = [mol for mol in args if isinstance(mol, Reactant)]
        self.prods = [mol for mol in args if isinstance(mol, Product)]

        # If there is only one string argument assume it's a SMILES
        if len(args) == 1 and type(args[0]) is str:
            smiles = args[0]

        if smiles is not None:
            self._init_from_smiles(smiles)

        self.reactant, self.product = None, None
        self.ts, self.tss = None, None

        self.type = reaction_types.classify(self.reacs, self.prods)
        self.solvent = get_solvent(solvent_name=solvent_name)
        self.temp = float(temp)

        self._check_solvent()
        self._check_balance()<|MERGE_RESOLUTION|>--- conflicted
+++ resolved
@@ -336,7 +336,6 @@
 
         return None
 
-<<<<<<< HEAD
     @work_in('output')
     def print_output(self):
         """Print the final optimised structures along with the methods used"""
@@ -373,13 +372,10 @@
 
         return None
 
-    def _plot_reaction_profile_with_complexes(self, units):
-=======
     @work_in('thermal')
     def calculate_thermochemical_cont(self, free_energy=True, enthalpy=True):
         """
         Calculate thermochemical contributions to the energies
->>>>>>> 719ab84f
 
         Keyword Arguments
             free_energy (bool):
@@ -481,15 +477,9 @@
                                   free_energy=free_energy, enthalpy=enthalpy)
 
         if with_complexes:
-<<<<<<< HEAD
-            # Function also tries to find the lowest energy NCI complexes
-            self._plot_reaction_profile_with_complexes(units=units)
-
-=======
             self._plot_reaction_profile_with_complexes(units=units,
                                                        free_energy=free_energy,
                                                        enthalpy=enthalpy)
->>>>>>> 719ab84f
         return None
 
     def __init__(self, *args, name='reaction', solvent_name=None, smiles=None,
