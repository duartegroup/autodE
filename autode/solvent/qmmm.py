--- conflicted
+++ resolved
@@ -1,311 +1,307 @@
-from autode.methods import get_hmethod
-from autode.calculation import Calculation
-from autode.config import Config
-from autode.constants import Constants
-from autode.atoms import get_vdw_radius
-from autode.log import logger
-import simtk.openmm.app as omapp
-import simtk.openmm.openmm as om
-import os
-from simtk.unit.unit_definitions import kelvin, angstrom, bohr, hartree, picosecond, nanometer, kilojoule_per_mole, dalton, mole
-import numpy as np
-from copy import deepcopy
-from openmmtools.integrators import GradientDescentMinimizationIntegrator
-
-
-class QMMM:
-
-    def set_up_main_simulation(self, fix_solute):
-        pdb = omapp.PDBFile(self.pdb_filename)
-        system = self.forcefield.createSystem(pdb.topology)
-
-        coords = xyz2coord(self.all_xyzs)
-        box_size = (np.max(coords, axis=0) - np.min(coords, axis=0)) / 10
-        x_vec = om.Vec3(box_size[0], 0, 0)
-        y_vec = om.Vec3(0, box_size[1], 0)
-        z_vec = om.Vec3(0, 0, box_size[2])
-        system.setDefaultPeriodicBoxVectors(x_vec, y_vec, z_vec)
-
-        for _ in range(len(self.solute_xyzs)):
-            system.addParticle(0)
-
-        qmmm_force_obj = om.CustomExternalForce("-x*fx-y*fy-z*fz")
-        qmmm_force_obj.addPerParticleParameter('fx')
-        qmmm_force_obj.addPerParticleParameter('fy')
-        qmmm_force_obj.addPerParticleParameter('fz')
-
-        for i in range(self.n_atoms):
-            qmmm_force_obj.addParticle(i, np.array([0.0, 0.0, 0.0]))
-
-        system.addForce(qmmm_force_obj)
-
-        for force in system.getForces():
-            if type(force) is om.NonbondedForce:
-                for i in range(len(self.solute_xyzs)):
-                    atom_label = self.solute_xyzs[i][0]
-                    force.addParticle(self.solute_charges[i], 0.2 * get_vdw_radius(atom_label), 0.2)
-
-        simulation = omapp.Simulation(pdb.topology, system, self.integrator)
-
-        # prevent openmm multithreading combined with python multithreading overloading the CPU
-        simulation.context.getPlatform().setPropertyDefaultValue('Threads', '1')
-        simulation.context.reinitialize(preserveState=True)
-
-        coords_in_nm = xyz2coord(self.solvent_xyzs + self.solute_xyzs) * 0.1
-        simulation.context.setPositions(coords_in_nm)
-<<<<<<< HEAD
-
-        logger.info('Minimizing solvent energy')
-=======
-        logger.info('Minimizing solvent_name energy')
->>>>>>> 03183261
-        simulation.minimizeEnergy()
-
-        for force in system.getForces():
-            if type(force) is om.NonbondedForce:
-                for i in range(len(self.solute_xyzs)):
-                    force.setParticleParameters(i + self.n_solvent_atoms, self.solute_charges[i], 0, 0)
-
-        if not fix_solute:
-            for i, xyz in enumerate(self.solute_xyzs):
-                el = omapp.Element.getBySymbol(xyz[0])
-                mass = el.mass / dalton
-                system.setParticleMass(i + self.n_solvent_atoms, mass)
-
-            for (atom1, atom2), distance in self.dist_consts.items():
-                system.addConstraint(atom1 + self.n_solvent_atoms, atom2 + self.n_solvent_atoms, distance/10)
-
-        self.system = system
-        self.qmmm_force_obj = qmmm_force_obj
-        self.simulation = simulation
-
-    def set_qm_atoms(self):
-        positions = self.simulation.context.getState(getPositions=True).getPositions(asNumpy=True)
-        solute_coords = positions[self.n_solvent_atoms:] / nanometer
-        all_distances = []
-        for i in range(self.n_solvent_mols):
-            solvent_coords = positions[i*self.n_atoms_in_solvent_mol:(i+1)*self.n_atoms_in_solvent_mol] / nanometer
-            solvent_centre = np.average(solvent_coords, axis=0)
-            distances = []
-            for coord in solute_coords:
-                distances.append(np.linalg.norm(coord - solvent_centre))
-            all_distances.append(min(distances))
-        sorted_distances = sorted(all_distances)
-        closest_solvents = []
-        for i in range(self.n_qm_solvent_mols):
-            closest_solvents.append(all_distances.index(sorted_distances[i]))
-        qm_atoms = []
-        for index in closest_solvents:
-            all_mol_indices = [i+(index*self.n_atoms_in_solvent_mol) for i in range(self.n_atoms_in_solvent_mol)]
-            qm_atoms += all_mol_indices
-        self.qm_solvent_atoms = qm_atoms
-
-    def simulate(self):
-        self.run_qmmm_step()
-        self.run_qmmm_step()
-        while abs(self.all_qmmm_energy[-1] - self.all_qmmm_energy[-2]) > 0.000001:
-            self.run_qmmm_step()
-        final_state = self.simulation.context.getState(getPositions=True)
-        final_positions = final_state.getPositions(asNumpy=True)
-
-        self.final_xyzs = self.positions2xyzs(final_positions)
-        self.final_energy = self.all_qmmm_energy[-1]
-
-    def run_qmmm_step(self):
-        qmmm_force = self.calc_forces_and_energies()
-        self.update_forces(qmmm_force)
-        self.simulation.step(1)
-        self.set_qm_atoms()
-
-    def calc_forces_and_energies(self):
-        forces = []
-        for i, force in enumerate(self.system.getForces()):
-            forces.append(deepcopy(force))
-            if type(force) is om.CustomExternalForce:
-                qm_force_index = i
-
-        self.system.removeForce(qm_force_index)
-        self.simulation.context.reinitialize(preserveState=True)
-        full_mm_state = self.simulation.context.getState(getPositions=True, getEnergy=True)
-        full_mm_energy = full_mm_state.getPotentialEnergy() / (kilojoule_per_mole * Constants.ha2kJmol)
-        positions = full_mm_state.getPositions(asNumpy=True)
-        self.print_traj_point(positions)
-
-        for _ in range(self.system.getNumForces()):
-            self.system.removeForce(0)
-
-        for force in forces:
-            if type(force) is om.NonbondedForce:
-                new_force = deepcopy(force)
-                for i in range(new_force.getNumParticles()):
-                    params = new_force.getParticleParameters(i)
-                    new_force.setParticleParameters(i, params[0], 0, 0)
-                self.system.addForce(new_force)
-        self.simulation.context.reinitialize(preserveState=True)
-        all_coulomb_state = self.simulation.context.getState(getForces=True, getEnergy=True)
-        all_coulomb_energy = all_coulomb_state.getPotentialEnergy() / (kilojoule_per_mole * Constants.ha2kJmol)
-        all_coulomb_forces = all_coulomb_state.getForces(asNumpy=True) * nanometer / (kilojoule_per_mole * Constants.ha2kJmol * 10)
-        all_coulomb_forces = all_coulomb_forces.astype(np.float64)
-
-        for _ in range(self.system.getNumForces()):
-            self.system.removeForce(0)
-
-        for force in forces:
-            if type(force) is om.NonbondedForce:
-                new_force = deepcopy(force)
-                for i in range(new_force.getNumParticles()):
-                    params = new_force.getParticleParameters(i)
-                    if i < self.n_solvent_atoms and not i in self.qm_solvent_atoms:
-                        new_force.setParticleParameters(i, params[0], 0, 0)
-                    else:
-                        new_force.setParticleParameters(i, 0, 0, 0)
-                self.system.addForce(new_force)
-        self.simulation.context.reinitialize(preserveState=True)
-        mm_coulomb_state = self.simulation.context.getState(getEnergy=True)
-        mm_coulomb_energy = mm_coulomb_state.getPotentialEnergy() / (kilojoule_per_mole * Constants.ha2kJmol)
-
-        for _ in range(self.system.getNumForces()):
-            self.system.removeForce(0)
-
-        for force in forces:
-            self.system.addForce(force)
-            if type(force) is om.CustomExternalForce:
-                self.qmmm_force_obj = force
-        self.simulation.context.reinitialize(preserveState=True)
-
-        qm_forces, qm_energy = self.get_qm_force_energy(positions)
-
-        self.qm_energy = qm_energy
-
-        qmmm_forces = np.zeros((self.n_atoms, 3))
-        for i, force in enumerate(qm_forces):
-            # force for solute, then solvent_name atoms
-            if i < len(self.solute_xyzs):
-                index = self.n_solvent_atoms + i
-            else:
-                index = self.qm_solvent_atoms[i - len(self.solute_xyzs)]
-            qmmm_forces[index] += force
-        for i, force in enumerate(all_coulomb_forces):
-            if i > self.n_solvent_atoms or i in self.qm_solvent_atoms:
-                qmmm_forces[i] -= force
-        qmmm_forces *= (kilojoule_per_mole * Constants.ha2kJmol * 10) / nanometer
-        self.update_forces(qmmm_forces)
-
-        qmmm_energy = full_mm_energy + qm_energy - all_coulomb_energy + mm_coulomb_energy
-        self.all_qmmm_energy.append(qmmm_energy)
-
-        return qmmm_forces
-
-    def get_qm_force_energy(self, positions):
-        xyzs = self.positions2xyzs(positions)
-        mol = deepcopy(self.molecule)
-        mol.name = f'{self.name}_step_{self.step_no}_grad'
-        mol.xyzs = xyzs[:self.n_qm_atoms]
-        charges_with_coords = []
-        for i in range(self.n_mm_solvent_atoms):
-            charges_with_coords.append(xyzs[i + self.n_qm_atoms] + [self.solvent_charges[i]])
-        keywords = self.method.gradients_keywords
-        grad_calc = Calculation(mol.name, mol, self.method, keywords, 1, Config.max_core, charges=charges_with_coords, grad=True)
-        grad_calc.run()
-        qm_grads = grad_calc.get_gradients()  # in Eh/bohr
-        qm_forces = []
-        for grad in qm_grads:
-            qm_forces.append([-i for i in grad])
-
-        qm_energy = grad_calc.get_energy()
-        self.final_qm_energy = qm_energy
-
-        self.step_no += 1
-
-        return qm_forces, qm_energy
-
-    def update_forces(self, forces):
-        for i, force in enumerate(forces):
-            self.qmmm_force_obj.setParticleParameters(i, i, force)
-        self.qmmm_force_obj.updateParametersInContext(self.simulation.context)
-
-    def positions2xyzs(self, positions):
-        coords = positions / angstrom
-        qm_solvent_coords = coords[self.qm_solvent_atoms]
-        mm_solvent_coords = coords[[i for i in range(self.n_solvent_atoms) if not i in self.qm_solvent_atoms]]
-        ordered_coords = np.concatenate((coords[self.n_solvent_atoms:], qm_solvent_coords, mm_solvent_coords))
-        return coords2xyzs(ordered_coords, self.all_xyzs)
-
-    def print_traj_point(self, positions):
-        xyzs = self.positions2xyzs(positions)
-        with open(f'{self.name}_traj.xyz', 'a') as traj_file:
-            print(f'{self.n_atoms}\n', file=traj_file)
-            [print('{:<3} {:^10.5f} {:^10.5f} {:^10.5f}'.format(*line), file=traj_file) for line in xyzs]
-        with open(f'{self.name}_qm_traj.xyz', 'a') as traj_file:
-            print(f'{self.n_qm_atoms}\n', file=traj_file)
-            [print('{:<3} {:^10.5f} {:^10.5f} {:^10.5f}'.format(*line), file=traj_file) for line in xyzs[:self.n_qm_atoms]]
-
-    def __init__(self, solute, n_solvent_mols, solvent_xyzs, solvent_bonds, solvent_charges, n_qm_solvent_mols, dist_consts, number, method, fix_solute):
-        self.name = f'{solute.name}_qmmm_{number}'
-        self.solute_xyzs = solute.xyzs
-        self.solute_charge = solute.charge
-        self.solute_mult = solute.mult
-        self.solute_charges = solute.charges
-        self.n_solvent_mols = n_solvent_mols
-        self.solvent_xyzs = solvent_xyzs
-        self.solvent_bonds = solvent_bonds
-        self.solvent_charges = solvent_charges
-        self.n_qm_solvent_mols = n_qm_solvent_mols
-        self.dist_consts = [] if dist_consts is None else dist_consts
-        self.method = method
-
-        self.qm_energy = None
-
-        self.n_solvent_atoms = len(self.solvent_xyzs)
-        self.all_xyzs = self.solute_xyzs + self.solvent_xyzs
-        self.n_atoms = len(self.all_xyzs)
-        self.n_atoms_in_solvent_mol = int(self.n_solvent_atoms/self.n_solvent_mols)
-        self.n_qm_atoms = len(self.solute_xyzs) + (self.n_qm_solvent_mols * self.n_atoms_in_solvent_mol)
-        self.n_mm_solvent_atoms = self.n_solvent_atoms - (self.n_qm_solvent_mols * self.n_atoms_in_solvent_mol)
-
-        self.pdb_filename = self.name + '.pdb'
-        xyzs2pdb(deepcopy(self.solvent_xyzs), self.pdb_filename)
-
-        self.molecule = deepcopy(solute)
-
-        self.topology = None
-        self.system = None
-        self.simulation = None
-        self.forcefield = omapp.ForceField('tip3pfb.xml')
-        self.integrator = GradientDescentMinimizationIntegrator(initial_step_size=1*angstrom)
-        self.qmmm_force_obj = None
-        self.set_up_main_simulation(fix_solute)
-
-        self.qm_solvent_atoms = None
-        self.set_qm_atoms()
-
-        self.all_qmmm_energy = []
-        self.step_no = 0
-
-        self.final_xyzs = None
-        self.final_energy = None
-
-
-def xyzs2pdb(xyzs, filename):
-    for i in range(len(xyzs)):
-        if i % 3 == 1:
-            xyzs[i][0] = 'H1'
-        if i % 3 == 2:
-            xyzs[i][0] = 'H2'
-    with open(filename, 'w') as pdb_file:
-        print('COMPND    ', 'Title\n',
-              'AUTHOR    ', 'Generated by autodE', file=pdb_file)
-        for i, xyz in enumerate(xyzs):
-            atom_label, x, y, z = xyz
-            atm = 'HETATM'
-            resname = 'HOH' if atom_label in ['O', 'H1', 'H2'] else 'UNL'
-            print(f'{atm:6s}{i+1:5d}{atom_label.upper():>3s}   {resname:3s}  {i//3:4d}    '
-                  f'{x:8.3f}{y:8.3f}{z:8.3f}{1.0:6.2f}{0.0:6.2f}          {atom_label[0]:>2s}  ', file=pdb_file)
-        # Connect the oxygen atoms
-        for i, xyz in enumerate(xyzs):
-            if xyz[0] == 'O':
-                print(f'CONECT{i+1:5d}{i+2:5d}{i+3:5d}', file=pdb_file)
-                print(f'CONECT{i+2:5d}{i+1:5d}', file=pdb_file)
-                print(f'CONECT{i+3:5d}{i+1:5d}', file=pdb_file)
-        print('END', file=pdb_file)
-    return None
+from autode.methods import get_hmethod
+from autode.calculation import Calculation
+from autode.config import Config
+from autode.constants import Constants
+from autode.atoms import get_vdw_radius
+from autode.log import logger
+import simtk.openmm.app as omapp
+import simtk.openmm.openmm as om
+import os
+from simtk.unit.unit_definitions import kelvin, angstrom, bohr, hartree, picosecond, nanometer, kilojoule_per_mole, dalton, mole
+import numpy as np
+from copy import deepcopy
+from openmmtools.integrators import GradientDescentMinimizationIntegrator
+
+
+class QMMM:
+
+    def set_up_main_simulation(self, fix_solute):
+        pdb = omapp.PDBFile(self.pdb_filename)
+        system = self.forcefield.createSystem(pdb.topology)
+
+        coords = xyz2coord(self.all_xyzs)
+        box_size = (np.max(coords, axis=0) - np.min(coords, axis=0)) / 10
+        x_vec = om.Vec3(box_size[0], 0, 0)
+        y_vec = om.Vec3(0, box_size[1], 0)
+        z_vec = om.Vec3(0, 0, box_size[2])
+        system.setDefaultPeriodicBoxVectors(x_vec, y_vec, z_vec)
+
+        for _ in range(len(self.solute_xyzs)):
+            system.addParticle(0)
+
+        qmmm_force_obj = om.CustomExternalForce("-x*fx-y*fy-z*fz")
+        qmmm_force_obj.addPerParticleParameter('fx')
+        qmmm_force_obj.addPerParticleParameter('fy')
+        qmmm_force_obj.addPerParticleParameter('fz')
+
+        for i in range(self.n_atoms):
+            qmmm_force_obj.addParticle(i, np.array([0.0, 0.0, 0.0]))
+
+        system.addForce(qmmm_force_obj)
+
+        for force in system.getForces():
+            if type(force) is om.NonbondedForce:
+                for i in range(len(self.solute_xyzs)):
+                    atom_label = self.solute_xyzs[i][0]
+                    force.addParticle(self.solute_charges[i], 0.2 * get_vdw_radius(atom_label), 0.2)
+
+        simulation = omapp.Simulation(pdb.topology, system, self.integrator)
+
+        # prevent openmm multithreading combined with python multithreading overloading the CPU
+        simulation.context.getPlatform().setPropertyDefaultValue('Threads', '1')
+        simulation.context.reinitialize(preserveState=True)
+
+        coords_in_nm = xyz2coord(self.solvent_xyzs + self.solute_xyzs) * 0.1
+        simulation.context.setPositions(coords_in_nm)
+
+        logger.info('Minimizing solvent energy')
+        simulation.minimizeEnergy()
+
+        for force in system.getForces():
+            if type(force) is om.NonbondedForce:
+                for i in range(len(self.solute_xyzs)):
+                    force.setParticleParameters(i + self.n_solvent_atoms, self.solute_charges[i], 0, 0)
+
+        if not fix_solute:
+            for i, xyz in enumerate(self.solute_xyzs):
+                el = omapp.Element.getBySymbol(xyz[0])
+                mass = el.mass / dalton
+                system.setParticleMass(i + self.n_solvent_atoms, mass)
+
+            for (atom1, atom2), distance in self.dist_consts.items():
+                system.addConstraint(atom1 + self.n_solvent_atoms, atom2 + self.n_solvent_atoms, distance/10)
+
+        self.system = system
+        self.qmmm_force_obj = qmmm_force_obj
+        self.simulation = simulation
+
+    def set_qm_atoms(self):
+        positions = self.simulation.context.getState(getPositions=True).getPositions(asNumpy=True)
+        solute_coords = positions[self.n_solvent_atoms:] / nanometer
+        all_distances = []
+        for i in range(self.n_solvent_mols):
+            solvent_coords = positions[i*self.n_atoms_in_solvent_mol:(i+1)*self.n_atoms_in_solvent_mol] / nanometer
+            solvent_centre = np.average(solvent_coords, axis=0)
+            distances = []
+            for coord in solute_coords:
+                distances.append(np.linalg.norm(coord - solvent_centre))
+            all_distances.append(min(distances))
+        sorted_distances = sorted(all_distances)
+        closest_solvents = []
+        for i in range(self.n_qm_solvent_mols):
+            closest_solvents.append(all_distances.index(sorted_distances[i]))
+        qm_atoms = []
+        for index in closest_solvents:
+            all_mol_indices = [i+(index*self.n_atoms_in_solvent_mol) for i in range(self.n_atoms_in_solvent_mol)]
+            qm_atoms += all_mol_indices
+        self.qm_solvent_atoms = qm_atoms
+
+    def simulate(self):
+        self.run_qmmm_step()
+        self.run_qmmm_step()
+        while abs(self.all_qmmm_energy[-1] - self.all_qmmm_energy[-2]) > 0.000001:
+            self.run_qmmm_step()
+        final_state = self.simulation.context.getState(getPositions=True)
+        final_positions = final_state.getPositions(asNumpy=True)
+
+        self.final_xyzs = self.positions2xyzs(final_positions)
+        self.final_energy = self.all_qmmm_energy[-1]
+
+    def run_qmmm_step(self):
+        qmmm_force = self.calc_forces_and_energies()
+        self.update_forces(qmmm_force)
+        self.simulation.step(1)
+        self.set_qm_atoms()
+
+    def calc_forces_and_energies(self):
+        forces = []
+        for i, force in enumerate(self.system.getForces()):
+            forces.append(deepcopy(force))
+            if type(force) is om.CustomExternalForce:
+                qm_force_index = i
+
+        self.system.removeForce(qm_force_index)
+        self.simulation.context.reinitialize(preserveState=True)
+        full_mm_state = self.simulation.context.getState(getPositions=True, getEnergy=True)
+        full_mm_energy = full_mm_state.getPotentialEnergy() / (kilojoule_per_mole * Constants.ha2kJmol)
+        positions = full_mm_state.getPositions(asNumpy=True)
+        self.print_traj_point(positions)
+
+        for _ in range(self.system.getNumForces()):
+            self.system.removeForce(0)
+
+        for force in forces:
+            if type(force) is om.NonbondedForce:
+                new_force = deepcopy(force)
+                for i in range(new_force.getNumParticles()):
+                    params = new_force.getParticleParameters(i)
+                    new_force.setParticleParameters(i, params[0], 0, 0)
+                self.system.addForce(new_force)
+        self.simulation.context.reinitialize(preserveState=True)
+        all_coulomb_state = self.simulation.context.getState(getForces=True, getEnergy=True)
+        all_coulomb_energy = all_coulomb_state.getPotentialEnergy() / (kilojoule_per_mole * Constants.ha2kJmol)
+        all_coulomb_forces = all_coulomb_state.getForces(asNumpy=True) * nanometer / (kilojoule_per_mole * Constants.ha2kJmol * 10)
+        all_coulomb_forces = all_coulomb_forces.astype(np.float64)
+
+        for _ in range(self.system.getNumForces()):
+            self.system.removeForce(0)
+
+        for force in forces:
+            if type(force) is om.NonbondedForce:
+                new_force = deepcopy(force)
+                for i in range(new_force.getNumParticles()):
+                    params = new_force.getParticleParameters(i)
+                    if i < self.n_solvent_atoms and not i in self.qm_solvent_atoms:
+                        new_force.setParticleParameters(i, params[0], 0, 0)
+                    else:
+                        new_force.setParticleParameters(i, 0, 0, 0)
+                self.system.addForce(new_force)
+        self.simulation.context.reinitialize(preserveState=True)
+        mm_coulomb_state = self.simulation.context.getState(getEnergy=True)
+        mm_coulomb_energy = mm_coulomb_state.getPotentialEnergy() / (kilojoule_per_mole * Constants.ha2kJmol)
+
+        for _ in range(self.system.getNumForces()):
+            self.system.removeForce(0)
+
+        for force in forces:
+            self.system.addForce(force)
+            if type(force) is om.CustomExternalForce:
+                self.qmmm_force_obj = force
+        self.simulation.context.reinitialize(preserveState=True)
+
+        qm_forces, qm_energy = self.get_qm_force_energy(positions)
+
+        self.qm_energy = qm_energy
+
+        qmmm_forces = np.zeros((self.n_atoms, 3))
+        for i, force in enumerate(qm_forces):
+            # force for solute, then solvent_name atoms
+            if i < len(self.solute_xyzs):
+                index = self.n_solvent_atoms + i
+            else:
+                index = self.qm_solvent_atoms[i - len(self.solute_xyzs)]
+            qmmm_forces[index] += force
+        for i, force in enumerate(all_coulomb_forces):
+            if i > self.n_solvent_atoms or i in self.qm_solvent_atoms:
+                qmmm_forces[i] -= force
+        qmmm_forces *= (kilojoule_per_mole * Constants.ha2kJmol * 10) / nanometer
+        self.update_forces(qmmm_forces)
+
+        qmmm_energy = full_mm_energy + qm_energy - all_coulomb_energy + mm_coulomb_energy
+        self.all_qmmm_energy.append(qmmm_energy)
+
+        return qmmm_forces
+
+    def get_qm_force_energy(self, positions):
+        xyzs = self.positions2xyzs(positions)
+        mol = deepcopy(self.molecule)
+        mol.name = f'{self.name}_step_{self.step_no}_grad'
+        mol.xyzs = xyzs[:self.n_qm_atoms]
+        charges_with_coords = []
+        for i in range(self.n_mm_solvent_atoms):
+            charges_with_coords.append(xyzs[i + self.n_qm_atoms] + [self.solvent_charges[i]])
+        keywords = self.method.gradients_keywords
+        grad_calc = Calculation(mol.name, mol, self.method, keywords, 1, Config.max_core, charges=charges_with_coords, grad=True)
+        grad_calc.run()
+        qm_grads = grad_calc.get_gradients()  # in Eh/bohr
+        qm_forces = []
+        for grad in qm_grads:
+            qm_forces.append([-i for i in grad])
+
+        qm_energy = grad_calc.get_energy()
+        self.final_qm_energy = qm_energy
+
+        self.step_no += 1
+
+        return qm_forces, qm_energy
+
+    def update_forces(self, forces):
+        for i, force in enumerate(forces):
+            self.qmmm_force_obj.setParticleParameters(i, i, force)
+        self.qmmm_force_obj.updateParametersInContext(self.simulation.context)
+
+    def positions2xyzs(self, positions):
+        coords = positions / angstrom
+        qm_solvent_coords = coords[self.qm_solvent_atoms]
+        mm_solvent_coords = coords[[i for i in range(self.n_solvent_atoms) if not i in self.qm_solvent_atoms]]
+        ordered_coords = np.concatenate((coords[self.n_solvent_atoms:], qm_solvent_coords, mm_solvent_coords))
+        return coords2xyzs(ordered_coords, self.all_xyzs)
+
+    def print_traj_point(self, positions):
+        xyzs = self.positions2xyzs(positions)
+        with open(f'{self.name}_traj.xyz', 'a') as traj_file:
+            print(f'{self.n_atoms}\n', file=traj_file)
+            [print('{:<3} {:^10.5f} {:^10.5f} {:^10.5f}'.format(*line), file=traj_file) for line in xyzs]
+        with open(f'{self.name}_qm_traj.xyz', 'a') as traj_file:
+            print(f'{self.n_qm_atoms}\n', file=traj_file)
+            [print('{:<3} {:^10.5f} {:^10.5f} {:^10.5f}'.format(*line), file=traj_file) for line in xyzs[:self.n_qm_atoms]]
+
+    def __init__(self, solute, n_solvent_mols, solvent_xyzs, solvent_bonds, solvent_charges, n_qm_solvent_mols, dist_consts, number, method, fix_solute):
+        self.name = f'{solute.name}_qmmm_{number}'
+        self.solute_xyzs = solute.xyzs
+        self.solute_charge = solute.charge
+        self.solute_mult = solute.mult
+        self.solute_charges = solute.charges
+        self.n_solvent_mols = n_solvent_mols
+        self.solvent_xyzs = solvent_xyzs
+        self.solvent_bonds = solvent_bonds
+        self.solvent_charges = solvent_charges
+        self.n_qm_solvent_mols = n_qm_solvent_mols
+        self.dist_consts = [] if dist_consts is None else dist_consts
+        self.method = method
+
+        self.qm_energy = None
+
+        self.n_solvent_atoms = len(self.solvent_xyzs)
+        self.all_xyzs = self.solute_xyzs + self.solvent_xyzs
+        self.n_atoms = len(self.all_xyzs)
+        self.n_atoms_in_solvent_mol = int(self.n_solvent_atoms/self.n_solvent_mols)
+        self.n_qm_atoms = len(self.solute_xyzs) + (self.n_qm_solvent_mols * self.n_atoms_in_solvent_mol)
+        self.n_mm_solvent_atoms = self.n_solvent_atoms - (self.n_qm_solvent_mols * self.n_atoms_in_solvent_mol)
+
+        self.pdb_filename = self.name + '.pdb'
+        xyzs2pdb(deepcopy(self.solvent_xyzs), self.pdb_filename)
+
+        self.molecule = deepcopy(solute)
+
+        self.topology = None
+        self.system = None
+        self.simulation = None
+        self.forcefield = omapp.ForceField('tip3pfb.xml')
+        self.integrator = GradientDescentMinimizationIntegrator(initial_step_size=1*angstrom)
+        self.qmmm_force_obj = None
+        self.set_up_main_simulation(fix_solute)
+
+        self.qm_solvent_atoms = None
+        self.set_qm_atoms()
+
+        self.all_qmmm_energy = []
+        self.step_no = 0
+
+        self.final_xyzs = None
+        self.final_energy = None
+
+
+def xyzs2pdb(xyzs, filename):
+    for i in range(len(xyzs)):
+        if i % 3 == 1:
+            xyzs[i][0] = 'H1'
+        if i % 3 == 2:
+            xyzs[i][0] = 'H2'
+    with open(filename, 'w') as pdb_file:
+        print('COMPND    ', 'Title\n',
+              'AUTHOR    ', 'Generated by autodE', file=pdb_file)
+        for i, xyz in enumerate(xyzs):
+            atom_label, x, y, z = xyz
+            atm = 'HETATM'
+            resname = 'HOH' if atom_label in ['O', 'H1', 'H2'] else 'UNL'
+            print(f'{atm:6s}{i+1:5d}{atom_label.upper():>3s}   {resname:3s}  {i//3:4d}    '
+                  f'{x:8.3f}{y:8.3f}{z:8.3f}{1.0:6.2f}{0.0:6.2f}          {atom_label[0]:>2s}  ', file=pdb_file)
+        # Connect the oxygen atoms
+        for i, xyz in enumerate(xyzs):
+            if xyz[0] == 'O':
+                print(f'CONECT{i+1:5d}{i+2:5d}{i+3:5d}', file=pdb_file)
+                print(f'CONECT{i+2:5d}{i+1:5d}', file=pdb_file)
+                print(f'CONECT{i+3:5d}{i+1:5d}', file=pdb_file)
+        print('END', file=pdb_file)
+    return None