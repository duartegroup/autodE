--- conflicted
+++ resolved
@@ -222,17 +222,10 @@
     def __sub__(self, other) -> "Value":
         return self.__add__(-other)
 
-<<<<<<< HEAD
-    def __floordiv__(self, other):
-        raise RuntimeError(
-            "Integer division is not supported by " "autode.values.Value"
-        )
-=======
     def __floordiv__(self, other) -> Union[float, "Value"]:
         x = float(self) // self._other_same_units(other)
         if isinstance(other, Value):
             return x
->>>>>>> 2b0a25f7
 
         return self.__class__(x, units=self.units)
 
