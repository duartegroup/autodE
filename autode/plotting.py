--- conflicted
+++ resolved
@@ -139,14 +139,6 @@
     except CouldNotPlotSmoothProfile:
         ax.plot(zi_s, energies, ls='--', c='k', marker='o')
 
-<<<<<<< HEAD
-        # Annotate the plot with the relative energies
-        for i, energy in enumerate(energies):
-            ax.annotate(f'{energy:.1f}', (zi_s[i], energy + 0.7),
-                        fontsize=12, ha='center')
-
-    plt.ylabel(f'∆$E$ / {units.name}', fontsize=12)
-=======
     # Annotate the plot with the relative energies
     for i, energy in enumerate(energies):
         ax.annotate(f'{np.round(energy, 1)}', (zi_s[i], energy + 0.7),
@@ -159,7 +151,6 @@
         ec = 'H'
 
     plt.ylabel(f'∆${ec}$ / {units.name}', fontsize=12)
->>>>>>> 719ab84f
     plt.ylim(min(energies)-3, max(energies)+3)
     plt.xticks([])
     plt.subplots_adjust(top=0.95, right=0.95)
