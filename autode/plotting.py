--- conflicted
+++ resolved
@@ -11,14 +11,10 @@
 from autode.log import logger
 
 if TYPE_CHECKING:
-<<<<<<< HEAD
     from autode.reactions.reaction import Reaction
     from autode.units import Unit
-
-=======
     from autode.opt.optimisers.base import OptimiserHistory
     from matplotlib.figure import Figure
->>>>>>> 37961cc1
 
 
 def save_plot(figure: "Figure", filename: str, **kwargs):
