--- conflicted
+++ resolved
@@ -3,12 +3,8 @@
 
 from abc import ABC, abstractmethod
 from collections import UserList
-<<<<<<< HEAD
 from typing import Type, List, Union, Optional, Callable, Any, TYPE_CHECKING
 
-=======
-from typing import Union, Optional, Callable, Any, TYPE_CHECKING
->>>>>>> c8aa7e01
 from autode.log import logger
 from autode.utils import NumericStringDict
 from autode.config import Config
@@ -19,14 +15,10 @@
 from autode.plotting import plot_optimiser_profile
 
 if TYPE_CHECKING:
-<<<<<<< HEAD
     from autode.species.species import Species
     from autode.wrappers.methods import Method
     from autode.opt.coordinates import OptCoordinates
     from autode.opt.optimisers.hessian_update import HessianUpdater
-=======
-    from autode.species import Species
->>>>>>> c8aa7e01
 
 
 class BaseOptimiser(ABC):
