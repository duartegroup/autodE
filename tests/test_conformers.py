from autode.atoms import Atom
from autode.species import Molecule
from autode.conformers import Conformer, Conformers
from autode.wrappers.ORCA import ORCA
from autode.wrappers.XTB import XTB
from autode.config import Config
from autode.values import Energy
from autode.wrappers.keywords import SinglePointKeywords
from scipy.spatial import distance_matrix
from rdkit import Chem
from rdkit.Chem import AllChem
from autode.conformers.conformers import atoms_from_rdkit_mol
from . import testutils
import numpy as np
import pytest
import os

here = os.path.dirname(os.path.abspath(__file__))
orca = ORCA()


@testutils.work_in_zipped_dir(os.path.join(here, 'data', 'conformers.zip'))
def test_conf_class():

    h2_conf = Conformer(name='h2_conf', charge=0, mult=1,
                        atoms=[Atom('H', 0.0, 0.0, 0.0),
                               Atom('H', 0.0, 0.0, 0.7)])

    assert 'conformer' in repr(h2_conf).lower()
    assert hasattr(h2_conf, 'optimise')

    assert h2_conf.n_atoms == 2
    assert h2_conf.energy is None
    assert not h2_conf.constraints.any

    h2_conf.optimise(method=orca)
    assert h2_conf.energy == -1.160780546661
    assert h2_conf.atoms is not None
    assert h2_conf.n_atoms == 2

    # Check that if the conformer calculation does not complete successfully
    # then don't raise an exception for a conformer
    h2_conf_broken = Conformer(name='h2_conf_broken', charge=0, mult=1,
                               atoms=[Atom('H', 0.0, 0.0, 0.0),
                                      Atom('H', 0.0, 0.0, 0.7)])
    h2_conf_broken.optimise(method=orca)

    assert h2_conf_broken.atoms is None
    assert h2_conf_broken.n_atoms == 0


def test_conf_from_species():

    h2o = Molecule(smiles='O')
    conformer = Conformer(species=h2o)
    assert conformer.n_atoms == 3
    assert conformer.mult == 1
    assert conformer.charge == 0
    assert conformer.solvent is None

    h2o_cation = Molecule(smiles='[O+H2]', charge=1, solvent_name='water')
    assert h2o_cation.charge == 1

    conformer = Conformer(species=h2o_cation)
    assert conformer.n_atoms == 3
    assert conformer.mult == 2
    assert conformer.charge == 1

    assert conformer.solvent is not None
    assert conformer.solvent.name == 'water'


def test_rdkit_atoms():

    mol = Chem.MolFromSmiles('C')
    mol = Chem.AddHs(mol)

    AllChem.EmbedMultipleConfs(mol, numConfs=1)

    atoms = atoms_from_rdkit_mol(rdkit_mol_obj=mol, conf_id=0)
    assert len(atoms) == 5

    coords = np.array([atom.coord for atom in atoms])
    dist_mat = distance_matrix(coords, coords)

    # No distance between the same atom
    assert dist_mat[0, 0] == 0.0

    # CH bond should be ~1 Å
    assert 0.9 < dist_mat[0, 1] < 1.2


def test_confs_energy_pruning1():

    conf1 = Conformer(atoms=[Atom('H')])
    confs = Conformers([conf1])

    # Shouldn't prune a single conformer
    confs.prune_on_rmsd()
    assert len(confs) == 1
    confs.prune_on_energy()
    assert len(confs) == 1

    conf2 = Conformer(atoms=[Atom('H')])

    # with no energies no conformers should be pruned on energy
    confs = Conformers([conf1, conf2])
    confs.prune_on_energy()
    assert len(confs) == 2

    conf3 = Conformer(atoms=[Atom('H')])
    confs = Conformers([conf1, conf2, conf3])

    # Set two energies the same and leave one as none..
    conf1.energy = 1
    conf2.energy = 1

    # which should prune to two, one with energy = 1 and one energy = None
    confs.prune_on_energy()
    assert len(confs) == 2

    # If they all have an energy then they should prune to a single conformer
    conf3.energy = 1
    confs.prune_on_energy()
    assert len(confs) == 1


def test_confs_energy_pruning2():

    conf1 = Conformer(atoms=[Atom('H')])
    conf1.energy = 1
    assert conf1.energy.units == 'Ha'

    conf2 = Conformer(atoms=[Atom('H')])
    conf2.energy = 1.1

    confs = Conformers([conf1, conf2])
    assert len(confs) == 2

    # If the threshold is smaller than the difference then should leave both
    confs.prune_on_energy(e_tol=Energy(0.05, units='Ha'))
    assert len(confs) == 2

    # but not if the threshold is larger
    confs.prune_on_energy(e_tol=Energy(0.2, units='Ha'))
    assert len(confs) == 1


def test_confs_energy_pruning3():

    n = 100

    #                              μ         α
    energies = np.random.normal(loc=0.0, scale=0.1, size=n)
    confs = Conformers([Conformer(atoms=[Atom('H')]) for _ in range(n)])
    for conf, energy in zip(confs, energies):
        conf.energy = energy

    diff_e_conf = Conformer(atoms=[Atom('H')])
    diff_e_conf.energy = 3.0
    confs.append(diff_e_conf)

    # Should remove the conformer with the very different energy
    confs.prune_on_energy(e_tol=Energy(1E-10), n_sigma=5)
    assert len(confs) == 100
<<<<<<< HEAD


def test_confs_no_energy_pruning():
    # Check that if energies are unassigned then conformers are removed

    confs = Conformers([Conformer(atoms=[Atom('H')])])
    confs.prune(remove_no_energy=True)

    assert len(confs) == 0
=======


def test_confs_no_energy_pruning():
    # Check that if energies are unassigned then conformers are removed
>>>>>>> 4f1c2f62

    confs = Conformers([Conformer(atoms=[Atom('H')])])
    confs.prune(remove_no_energy=True)

<<<<<<< HEAD
=======
    assert len(confs) == 0


>>>>>>> 4f1c2f62
def test_confs_rmsd_pruning1():

    confs = Conformers([Conformer(atoms=[Atom('H')]),
                        Conformer(atoms=[Atom('H')])])

    # Same two structures -> one when pruned
    confs.prune_on_rmsd()
    assert len(confs) == 1


def test_confs_rmsd_pruning2():

    confs = Conformers([Conformer(atoms=[Atom('H', x=-1.0),
                                         Atom('O'),
                                         Atom('H', x=1.0)]),
                        Conformer(atoms=[Atom('H', x=-1.0),
                                         Atom('O'),
                                         Atom('H', x=10.0)])])

    # Should check only on heavy atoms, thus these two 'water' molecules
    # have a 0 RMSD
    confs.prune_on_rmsd()
    assert len(confs) == 1


def test_confs_rmsd_puning3():

    # Butane molecules, without hydrogen atoms
    trans_butane = Conformer(atoms=[Atom('C', -0.86310, -0.72859, 0.62457),
                                    Atom('C', 0.10928, -0.05429, 1.42368),
                                    Atom('C', 1.17035, -0.79134, 2.03167),
                                    Atom('C', 2.14109, -0.11396, 2.83018)])

    cis_butane = Conformer(atoms=[Atom('C', -0.07267, 1.32686, 1.73687),
                                  Atom('C', 0.10928, -0.05429, 1.42368),
                                  Atom('C', 1.17035, -0.79134, 2.03167),
                                  Atom('C', 2.14109, -0.11396, 2.83018)])

    confs = Conformers([trans_butane, cis_butane])

    confs.prune_on_rmsd(rmsd_tol=0.1)
    assert len(confs) == 2

    confs.prune_on_rmsd(rmsd_tol=0.5)
    assert len(confs) == 1


<<<<<<< HEAD
def test_species_set_lowest_e_conformer():

    mol = Molecule(atoms=[Atom('H')])
    mol.conformers.append(Conformer(atoms=['H']))

    # Cannot set the lowest energy conformer where the conformer has no energy
    with pytest.raises(RuntimeError):
        mol._set_lowest_energy_conformer()


=======
>>>>>>> 4f1c2f62
@testutils.work_in_zipped_dir(os.path.join(here, 'data', 'sp_conformers.zip'))
def test_sp_hmethod():

    Config.hmethod_sp_conformers = True
    orca.keywords.low_sp = SinglePointKeywords(['PBE', 'D3BJ', 'def2-SVP'])

    conf = Conformer(name='C4H10_conf0',
                     species=Molecule(smiles='CCCC'))

    conf.single_point(method=orca)
    assert conf.energy is not None

    Config.hmethod_sp_conformers = False


@testutils.work_in_zipped_dir(os.path.join(here, 'data', 'sp_conformers.zip'))
def test_sp_hmethod_ranking():

    Config.hmethod_sp_conformers = True
    orca.keywords.low_sp = None

    butane = Molecule(smiles='CCCC')
    xtb = XTB()
    cwd = os.getcwd()

    # Need to set hmethod.low_sp for hmethod_sp_conformers
    with pytest.raises(AssertionError):
        butane.find_lowest_energy_conformer(lmethod=xtb,
                                            hmethod=orca)

    # work_in function will change directories and may not change back when an
    # exception is raised, so ensure we're working in the same dir as before
    os.chdir(cwd)

    orca.keywords.low_sp = SinglePointKeywords(['PBE', 'D3BJ', 'def2-SVP'])
    butane.find_lowest_energy_conformer(lmethod=xtb,
                                        hmethod=orca)
    assert butane.energy is not None

    Config.hmethod_sp_conformers = False<|MERGE_RESOLUTION|>--- conflicted
+++ resolved
@@ -163,7 +163,6 @@
     # Should remove the conformer with the very different energy
     confs.prune_on_energy(e_tol=Energy(1E-10), n_sigma=5)
     assert len(confs) == 100
-<<<<<<< HEAD
 
 
 def test_confs_no_energy_pruning():
@@ -173,22 +172,8 @@
     confs.prune(remove_no_energy=True)
 
     assert len(confs) == 0
-=======
-
-
-def test_confs_no_energy_pruning():
-    # Check that if energies are unassigned then conformers are removed
->>>>>>> 4f1c2f62
-
-    confs = Conformers([Conformer(atoms=[Atom('H')])])
-    confs.prune(remove_no_energy=True)
-
-<<<<<<< HEAD
-=======
-    assert len(confs) == 0
-
-
->>>>>>> 4f1c2f62
+
+
 def test_confs_rmsd_pruning1():
 
     confs = Conformers([Conformer(atoms=[Atom('H')]),
@@ -236,19 +221,6 @@
     assert len(confs) == 1
 
 
-<<<<<<< HEAD
-def test_species_set_lowest_e_conformer():
-
-    mol = Molecule(atoms=[Atom('H')])
-    mol.conformers.append(Conformer(atoms=['H']))
-
-    # Cannot set the lowest energy conformer where the conformer has no energy
-    with pytest.raises(RuntimeError):
-        mol._set_lowest_energy_conformer()
-
-
-=======
->>>>>>> 4f1c2f62
 @testutils.work_in_zipped_dir(os.path.join(here, 'data', 'sp_conformers.zip'))
 def test_sp_hmethod():
 
