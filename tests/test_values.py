import numpy as np
import pytest

from autode.units import ang, ha, ha_per_ang, ha_per_a0, ev
from autode.values import (
    ValueArray,
    Gradient,
    Coordinate,
    Coordinates,
    MomentOfInertia,
    ForceConstant,
    _to,
)


class TmpValues(ValueArray):

    implemented_units = [ha, ev]

    def __repr__(self):
        return ""


def test_base_arr():

    tmp_values = TmpValues(np.arange(2))
    assert tmp_values.units is None

    tmp_values = TmpValues(np.arange(2), units=ha)
    assert tmp_values.units == ha

    for item in (None, "a", 0, np.zeros(2)):

        # These are not the same! != calls __ne__
        assert not tmp_values == item
        assert tmp_values != item


def test_unit_retention():
    vals = TmpValues(np.array([0.1]), units=ev)
    assert vals.units == ev

    # Initialising an array from something with units should not default to the
    # default unit type (Hartrees for energies)
    vals1 = TmpValues(vals)
    assert vals1.units == ev


def test_coordinate():
    coord = Coordinate(0.0, 0.0, 0.0)
    assert coord.units == ang
    assert "coord" in repr(coord).lower()

    assert coord is not None
    # Equality defaults to np.allclose
    assert coord == np.zeros(3)


def test_coordinates():

    arr = np.array([[0.0, 0.0, 0.0], [0.0, 0.0, 0.1]])
    coords = Coordinates(arr)
    assert coords.units == ang

    # Coordinates should reshape into n_atoms x 3
    coords = Coordinates(arr.flatten())
    assert coords.shape == (2, 3)

    assert "coord" in repr(coords).lower()


def test_moi():

    moi = MomentOfInertia(np.zeros(shape=(3, 3)))
    assert "i" in repr(moi).lower()


def test_gradients():

    # Default gradient units are Ha Å^-1
    gradients = Gradient(np.arange(3, dtype="f8"))
    assert gradients.units == ha_per_ang
    assert "grad" in repr(gradients).lower()

    gradients_ha_a0 = gradients.to(ha_per_a0)

    # Energy per bohr is smaller than per angstrom..
    assert all(
        g1 - g2 <= 0
        for g1, g2 in zip(gradients_ha_a0.flatten(), gradients.flatten())
    )


class Unit:
    conversion = 1.0
    aliases = ["unit"]

    def lower(self) -> str:
        return "unit"


class InvalidValue(float):
    implemented_units = [Unit]
    units = Unit()


def test_to_unsupported():

    with pytest.raises(ValueError):
<<<<<<< HEAD
        _ = _to(InvalidValue(), Unit())


def test_force_constant():

    fc = ForceConstant(0.1)
    assert "force" in repr(fc).lower()

    # should be able to convert to Ha/a0^2 without any problems
    _ = fc.to("Ha/a0^2")
=======
        _ = _to(InvalidValue(), Unit(), inplace=True)


def test_inplace_modification():

    x = Gradient([[1.0, 1.0, 1.0]], units="Ha / Å")
    return_value = x.to_("eV / Å")
    assert return_value is None

    assert not np.allclose(x, np.ones(shape=(1, 3)))


def test_copy_conversion():

    x = Gradient([[1.0, 1.0, 1.0]], units="Ha / Å")
    y = x.to("eV / Å")

    assert not np.allclose(x, y)
    assert np.allclose(x, np.ones(shape=(1, 3)))
>>>>>>> 1f42142f
<|MERGE_RESOLUTION|>--- conflicted
+++ resolved
@@ -107,18 +107,6 @@
 def test_to_unsupported():
 
     with pytest.raises(ValueError):
-<<<<<<< HEAD
-        _ = _to(InvalidValue(), Unit())
-
-
-def test_force_constant():
-
-    fc = ForceConstant(0.1)
-    assert "force" in repr(fc).lower()
-
-    # should be able to convert to Ha/a0^2 without any problems
-    _ = fc.to("Ha/a0^2")
-=======
         _ = _to(InvalidValue(), Unit(), inplace=True)
 
 
@@ -138,4 +126,12 @@
 
     assert not np.allclose(x, y)
     assert np.allclose(x, np.ones(shape=(1, 3)))
->>>>>>> 1f42142f
+
+
+def test_force_constant():
+
+    fc = ForceConstant(0.1)
+    assert "force" in repr(fc).lower()
+
+    # should be able to convert to Ha/a0^2 without any problems
+    _ = fc.to("Ha/a0^2")