import copy
import os
import zipfile

import pytest
import numpy as np

from autode.methods import XTB
from autode.calculations.types import CalculationType
from autode.values import GradientRMS, PotentialEnergy
from autode.species.molecule import Molecule
from autode.hessians import Hessian
from autode.utils import work_in_tmp_dir
from ..testutils import requires_working_xtb_install
from .molecules import h2, methane_mol, h_atom
from .setup import Method
from autode.utils import NumericStringDict
from autode.opt.coordinates import CartesianCoordinates
from autode.opt.optimisers.base import OptimiserHistory, NullOptimiser
from autode.opt.optimisers.steepest_descent import (
    CartesianSDOptimiser,
    DIC_SD_Optimiser,
)


def sample_cartesian_optimiser():
    return CartesianSDOptimiser(
        maxiter=1, gtol=GradientRMS(0.1), etol=PotentialEnergy(0.1)
    )


def test_optimiser_construct():
    # Optimiser needs a Species
    with pytest.raises(ValueError):
        sample_cartesian_optimiser().run(species=None, method=XTB())

    # also a method
    with pytest.raises(ValueError):
        sample_cartesian_optimiser().run(species=methane_mol(), method=None)

    # Optimiser needs valid arguments
    with pytest.raises(ValueError):
        _ = CartesianSDOptimiser(
            maxiter=0, gtol=GradientRMS(0.1), etol=PotentialEnergy(0.1)
        )

    with pytest.raises(ValueError):
        _ = CartesianSDOptimiser(
            maxiter=1, gtol=GradientRMS(-0.1), etol=PotentialEnergy(0.1)
        )

    with pytest.raises(ValueError):
        _ = CartesianSDOptimiser(
            maxiter=1, gtol=GradientRMS(-0.1), etol=PotentialEnergy(0.1)
        )

    with pytest.raises(ValueError):
        _ = CartesianSDOptimiser(
            maxiter=1, gtol=GradientRMS(0.1), etol=PotentialEnergy(-0.1)
        )


def test_initialise_species_and_method():
    optimiser = sample_cartesian_optimiser()

    # Species and method need to be valid
    with pytest.raises(ValueError):
        optimiser._initialise_species_and_method(species=None, method=None)

    with pytest.raises(ValueError):
        optimiser._initialise_species_and_method(species="a", method=None)


def test_coords_set():
    optimiser = sample_cartesian_optimiser()

    # Internal set of coordinates must be an instance of OptCoordinate
    with pytest.raises(ValueError):
        optimiser._coords = "a"


def test_abs_diff_e():
    # Define a intermediate optimiser state with two sets of coordinates
    optimiser = sample_cartesian_optimiser()
    optimiser._history.add(CartesianCoordinates([0.0, 1.0]))
    optimiser._history.add(CartesianCoordinates([0.0, 1.1]))

    # 2nd iteration for a history of two, indexed from 0
    assert optimiser.iteration == 1

    # without defined energies |E_0 - E_1| cannot be calculated
    assert optimiser._abs_delta_e

    # but can be if both structures have a potential energy
    optimiser._history.final.e = PotentialEnergy(-1.0)
    optimiser._history.penultimate.e = PotentialEnergy(-1.1)

    diff_e = optimiser._abs_delta_e
    assert isinstance(diff_e, PotentialEnergy)

    assert np.isclose(diff_e, 0.1, atol=1e-6)


def test_g_norm():
    optimiser = sample_cartesian_optimiser()

    # With no coordinates the norm of the gradient is infinity
    assert optimiser._coords is None
    assert not np.isfinite(optimiser._g_norm)

    # Likewise if the gradient is unset
    optimiser._coords = CartesianCoordinates([1.0, 0.0, 0.0])
    assert optimiser._coords.g is None
    assert not np.isfinite(optimiser._g_norm)


def test_optimiser_h_update():
    optimiser = sample_cartesian_optimiser()

    # Remove any possible updater type
    optimiser._hessian_update_types = []

    c1 = CartesianCoordinates([1.0, 0.0, 0.0])
    c1.h = np.eye(3)

    optimiser._history.add(c1)

    c2 = CartesianCoordinates([1.1, 0.0, 0.0])
    c2.h = np.eye(3)

    optimiser._history.add(c2)

    # and try and update the (inverse) hessian, which is impossible without
    # an updater
    with pytest.raises(Exception):
        _ = optimiser._updated_h_inv()


def test_history():
    optimiser = sample_cartesian_optimiser()
    assert optimiser.iteration < 1
    assert len(optimiser._history) < 1

    # Cannot get the final set of coordinates without any history
    with pytest.raises(IndexError):
        _ = optimiser._history.final

    # or the ones before that
    with pytest.raises(IndexError):
        _ = optimiser._history.penultimate


@work_in_tmp_dir()
@requires_working_xtb_install
def test_xtb_h2_cart_opt():
    mol = h2()
    CartesianSDOptimiser.optimise(mol, method=XTB(), maxiter=50)

    # Optimised H-H distance is ~0.7 Å
    assert np.isclose(mol.distance(0, 1), 0.777, atol=0.1)


@work_in_tmp_dir()
@requires_working_xtb_install
def test_xtb_h2_cart_opt():
    optimiser = CartesianSDOptimiser(
        maxiter=2,
        gtol=GradientRMS(0.01),
        etol=PotentialEnergy(1e-3),
    )
    optimiser._species = h2()
    optimiser._coords = CartesianCoordinates(optimiser._species.coordinates)

    assert not optimiser.converged

    # Should not converge in only two steps
    optimiser.run(method=XTB(), species=h2())
    assert not optimiser.converged


@work_in_tmp_dir()
@requires_working_xtb_install
def test_xtb_h2_dic_opt():
    # In DICs we can use a much larger step size
    optimiser = DIC_SD_Optimiser(
        step_size=2.5,
        maxiter=10,
        gtol=GradientRMS(0.01),
        etol=PotentialEnergy(0.0001),
    )

    mol = h2()
    # Should optimise fast, in only a few steps
    optimiser.run(species=mol, method=XTB())

    assert optimiser.converged
    assert optimiser.iteration < 10
    assert np.isclose(mol.distance(0, 1), 0.77, atol=0.1)


class HarmonicPotentialOptimiser(CartesianSDOptimiser):
    def _update_gradient_and_energy(self):
        self._species.coordinates = self._coords.to("cart")
        r = self._species.distance(0, 1)
        self._coords.e = self._species.energy = (r - 2.0) ** 2
        self._coords.g = np.array([-0.01, 0.0, 0.0, 0.01, 0.0, 0.0])


@work_in_tmp_dir()
def test_callback_function():
    mol = h2()

    def func(coords, m=None):
        m.print_xyz_file(filename="tmp.xyz")
        assert os.path.exists("tmp.xyz")

    optimiser = HarmonicPotentialOptimiser(
        maxiter=1,
        callback=func,
        callback_kwargs={"m": mol},
        gtol=GradientRMS(0.1),
        etol=PotentialEnergy(0.1),
    )

    optimiser.run(species=mol, method=Method())


@work_in_tmp_dir()
def test_last_energy_change_with_no_steps():
    mol = h2()
    optimiser = HarmonicPotentialOptimiser(
        maxiter=2, gtol=GradientRMS(999), etol=PotentialEnergy(999)
    )

    optimiser.run(mol, method=Method())
    assert optimiser.converged
    assert optimiser.last_energy_change < 1


def test_value_extraction_from_string():
    value = 99.9
    s = f"E = {value}"  # " =" is implied
    assert np.isclose(NumericStringDict(s)["E"], value)


@work_in_tmp_dir()
@requires_working_xtb_install
def test_optimisation_is_possible_with_single_atom():
    mol = h_atom()
    CartesianSDOptimiser.optimise(mol, method=XTB(), maxiter=2)
    assert mol.energy is None


class ConvergedHarmonicPotentialOptimiser(CartesianSDOptimiser):
    @property
    def converged(self) -> bool:
        return True


class UnconvergedHarmonicPotentialOptimiser(CartesianSDOptimiser):
    @property
    def converged(self) -> bool:
        return False


def test_last_energy_change_less_than_two_steps():
    optimiser = ConvergedHarmonicPotentialOptimiser(
        maxiter=2, gtol=GradientRMS(999), etol=PotentialEnergy(999)
    )

    coords = CartesianCoordinates(np.zeros(1))
    coords.e = 0
    coords.g = np.zeros_like(coords)
    optimiser._coords = coords

    assert optimiser.converged
    assert np.isclose(optimiser.last_energy_change, 0.0)

    optimiser.__class__ = UnconvergedHarmonicPotentialOptimiser
    assert not optimiser.converged
    assert not np.isfinite(optimiser.last_energy_change)


class HessianInTesting(Hessian):
    """Hessian with a different class, used for testing"""


@work_in_tmp_dir()
@requires_working_xtb_install
def test_hessian_is_not_recalculated_if_present():
    mol = h2()
    xtb = XTB()

    optimiser = CartesianSDOptimiser(
        maxiter=1,
        gtol=GradientRMS(0.01),
        etol=PotentialEnergy(1e-3),
    )
    optimiser.run(species=mol, method=xtb, n_cores=1)

    mol.calc_hessian(method=xtb)
    mol.hessian.__class__ = HessianInTesting

    # If the Hessian calculation is skipped then the class will be retained
    optimiser._update_hessian_gradient_and_energy()
    assert mol.hessian.__class__ == HessianInTesting


@work_in_tmp_dir()
@requires_working_xtb_install
def test_multiple_optimiser_saves_overrides_not_append():
    optimiser = CartesianSDOptimiser(
        maxiter=2,
        gtol=GradientRMS(0.01),
        etol=PotentialEnergy(1e-3),
    )
    optimiser.run(method=XTB(), species=h2(), name="tmp.zip")

    assert os.path.isfile("tmp.zip")
    with zipfile.ZipFile("tmp.zip") as file:
        names = file.namelist()

    old_n_coords = sum([1 for name in names if name.startswith("coords_")])

    optimiser = CartesianSDOptimiser(
        maxiter=2,
        gtol=GradientRMS(0.01),
        etol=PotentialEnergy(1e-3),
    )
    optimiser.run(method=XTB(), species=h2(), name="tmp.zip")
    # the file "tmp.zip" should be overwritten by new optimiser
    with zipfile.ZipFile("tmp.zip") as file:
        names = file.namelist()

    n_coords = sum([1 for name in names if name.startswith("coords_")])
    assert old_n_coords == n_coords


@work_in_tmp_dir()
def test_optimiser_print_geometries(caplog):
    mol = Molecule(smiles="C=C", name="mymolecule")
    coords1 = CartesianCoordinates(mol.coordinates)
    opt = CartesianSDOptimiser(maxiter=20, gtol=1e-3, etol=1e-4)
    opt._coords = coords1
    # cannot print geom without species
    with pytest.raises(AssertionError):
        opt.print_geometries()

    opt._species = mol
    assert opt.iteration == 0
    with caplog.at_level("WARNING"):
        opt.print_geometries()
    assert "Optimiser did no steps, not saving .xyz" in caplog.text
    assert not os.path.isfile("mymolecule_opt.trj.xyz")
    opt._coords = coords1.copy()
    opt.print_geometries()
    assert os.path.isfile("mymolecule_opt.trj.xyz")
    old_size = os.path.getsize("mymolecule_opt.trj.xyz")
    # running should overwrite the geometries
    opt.print_geometries()
    new_size = os.path.getsize("mymolecule_opt.trj.xyz")
    assert old_size == new_size


def _get_4_random_coordinates():
    coords_list = []
    for _ in range(4):
        coords_list.append(CartesianCoordinates(np.random.rand(6)))
    return coords_list


@work_in_tmp_dir()
def test_optimiser_history_storage():
    coords1, coords2, coords3, coords4 = _get_4_random_coordinates()

    hist = OptimiserHistory(maxlen=3)
    # cannot close without opening a file
    with pytest.raises(RuntimeError):
        hist.close()
    hist.open("test.zip")
    assert os.path.isfile("test.zip")
    # cannot reinitialise
    with pytest.raises(RuntimeError, match="cannot initialise again"):
        hist.open("test.zip")
    hist.add(coords1)
    hist.add(coords2)
    hist.add(coords3)
    # nothing should be on disk yet
    assert len(hist) == 3 and hist._n_stored == 0
    # now last coord is put on disk
    hist.add(coords4)
    assert len(hist) == 4 and hist._n_stored == 1
    assert len(hist._memory) == 3
    hist.close()
    # now should be 3 more stored on disk
    assert len(hist) == 4 and hist._n_stored == 4
    # adding new coords is forbidden
    with pytest.raises(RuntimeError):
        hist.add(coords1)
    # iterate through the history in reverse
    iterator = reversed(hist)
    last = next(iterator)
    before_last = next(iterator)
    assert np.allclose(last, coords4) and np.allclose(before_last, coords3)
    # clean up
    hist.clean_up()
    assert not os.path.isfile("test.zip")


@work_in_tmp_dir()
def test_optimiser_history_getitem():
    coords0, coords1, coords2, coords3 = _get_4_random_coordinates()
    hist = OptimiserHistory(maxlen=2)
    hist.open("test.zip")
    hist.add(coords0)
    hist.add(coords1)
    hist.add(coords2)
    hist.add(coords3)
    assert np.allclose(hist[0], coords0)  # from disk
    hist[0].e = PotentialEnergy(0.001, "Ha")
    assert hist[0].e is None  # cannot modify disk
    assert np.allclose(hist[2], coords2)  # from memory
    assert hist[2].e is None
    hist[2].e = PotentialEnergy(0.01, "Ha")
    assert np.isclose(hist[2].e, 0.01)
    # slicing does not work
    with pytest.raises(NotImplementedError):
        _ = hist[0:1]
    # can only have integer indices
    with pytest.raises(ValueError):
        _ = hist["x"]
    with pytest.raises(IndexError):
        _ = hist[4]
    with pytest.raises(IndexError):
        _ = hist[-5]
    # if no disk backend, then old coordinates are lost
    hist_nodisk = OptimiserHistory(maxlen=2)
    hist_nodisk.add(coords0)
    hist_nodisk.add(coords1)
    hist_nodisk.add(coords2)
    assert hist_nodisk[0] is None
    assert hist_nodisk._n_stored == 0


@work_in_tmp_dir()
def test_optimiser_history_reload():
    coords0, coords1, coords2, coords3 = _get_4_random_coordinates()
    hist = OptimiserHistory(maxlen=2)
    hist.open("savefile")
    assert os.path.isfile("savefile.zip")  # extension added
    hist.add(coords0)
    hist.add(coords1)
    hist.add(coords2)
    hist.add(coords3)
    hist.close()
    hist = None
    with pytest.raises(FileNotFoundError, match="test.zip does not exist"):
        _ = OptimiserHistory.load("test")
    with open("test.zip", "w") as fh:
        fh.write("abcd")
    # error if file is not zip
    with pytest.raises(ValueError, match="not a valid trajectory"):
        _ = OptimiserHistory.load("test")
    # error if file does not have the autodE opt header
    with zipfile.ZipFile("new.zip", "w") as file:
        fh = file.open("testfile", "w")
        fh.write("abcd".encode())
        fh.close()
    with pytest.raises(ValueError, match="not an autodE trajectory"):
        _ = OptimiserHistory.load("new.zip")
    hist = OptimiserHistory.load("savefile")
    assert np.allclose(hist[-1], coords3)
    assert np.allclose(hist[-2], coords2)
    assert np.allclose(hist[-3], coords1)


@work_in_tmp_dir()
<<<<<<< HEAD
def test_optimiser_history_save_load_params():
    hist = OptimiserHistory()
    # cannot save or load without having file backing
    with pytest.raises(RuntimeError, match="File not opened"):
        hist.save_opt_params({"maxiter": 10})
    with pytest.raises(RuntimeError, match="File not opened"):
        hist.get_opt_params()
    hist.open("test.zip")
    # cannot load as it is not available
    with pytest.raises(FileNotFoundError, match="not found!"):
        hist.get_opt_params()
    # can now save and load
    hist.save_opt_params({"maxiter": 10, "gtol": 1e-3})
    params = hist.get_opt_params()
    assert len(params) == 2
    assert params["maxiter"] == 10 and params["gtol"] == 1e-3
    # cannot save again - overwrite not allowed
    with pytest.raises(FileExistsError, match="already stored"):
        hist.save_opt_params({"maxiter": 10})
=======
def test_optimiser_history_reload_works_with_one():
    coords0 = CartesianCoordinates(np.random.rand(6))
    hist = OptimiserHistory(maxlen=2)
    hist.open("savefile")
    # adding None will not do anything
    hist.add(None)
    assert len(hist) == 0
    # just add one more coordinate
    hist.add(coords0)
    hist.close()
    assert os.path.isfile("savefile.zip")
    hist = OptimiserHistory.load("savefile")
    assert len(hist) == 1
    assert np.allclose(hist[0], coords0)
    assert hist[0] is hist[-1]
>>>>>>> 82fba7c6


def test_mocked_method():
    method = Method()
    assert method.implements(CalculationType.energy)
    assert repr(method) is not None  # just needs to be implemented


def test_null_optimiser_methods():
    optimiser = NullOptimiser()
    optimiser.run()
    # run does nothing

    with pytest.raises(RuntimeError):
        _ = optimiser.final_coordinates<|MERGE_RESOLUTION|>--- conflicted
+++ resolved
@@ -475,7 +475,24 @@
 
 
 @work_in_tmp_dir()
-<<<<<<< HEAD
+def test_optimiser_history_reload_works_with_one():
+    coords0 = CartesianCoordinates(np.random.rand(6))
+    hist = OptimiserHistory(maxlen=2)
+    hist.open("savefile")
+    # adding None will not do anything
+    hist.add(None)
+    assert len(hist) == 0
+    # just add one more coordinate
+    hist.add(coords0)
+    hist.close()
+    assert os.path.isfile("savefile.zip")
+    hist = OptimiserHistory.load("savefile")
+    assert len(hist) == 1
+    assert np.allclose(hist[0], coords0)
+    assert hist[0] is hist[-1]
+
+
+@work_in_tmp_dir()
 def test_optimiser_history_save_load_params():
     hist = OptimiserHistory()
     # cannot save or load without having file backing
@@ -495,23 +512,6 @@
     # cannot save again - overwrite not allowed
     with pytest.raises(FileExistsError, match="already stored"):
         hist.save_opt_params({"maxiter": 10})
-=======
-def test_optimiser_history_reload_works_with_one():
-    coords0 = CartesianCoordinates(np.random.rand(6))
-    hist = OptimiserHistory(maxlen=2)
-    hist.open("savefile")
-    # adding None will not do anything
-    hist.add(None)
-    assert len(hist) == 0
-    # just add one more coordinate
-    hist.add(coords0)
-    hist.close()
-    assert os.path.isfile("savefile.zip")
-    hist = OptimiserHistory.load("savefile")
-    assert len(hist) == 1
-    assert np.allclose(hist[0], coords0)
-    assert hist[0] is hist[-1]
->>>>>>> 82fba7c6
 
 
 def test_mocked_method():
