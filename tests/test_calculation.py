--- conflicted
+++ resolved
@@ -317,11 +317,6 @@
     # But if there is not enough physical memory it should raise an exception
     with pytest.raises(RuntimeError):
         run_external(["whoami"], output_filename="tmp.txt")
-<<<<<<< HEAD
-
-    Config.max_core = curr_max_core
-=======
->>>>>>> 1f42142f
 
 
 @requires_with_working_xtb_install
