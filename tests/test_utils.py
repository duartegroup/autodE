import shutil
import time
import pytest
import platform
import os
from autode import utils
from autode.calculations import Calculation
from autode.species.molecule import Molecule
from autode.conformers import Conformer
from autode.wrappers.MOPAC import MOPAC
from autode.wrappers.keywords import OptKeywords
from subprocess import Popen, TimeoutExpired
import multiprocessing as mp
from autode import exceptions as ex
from autode.mol_graphs import is_isomorphic
<<<<<<< HEAD
from autode.utils import (
    work_in_tmp_dir,
    log_time,
    requires_graph,
    ProcessPool,
    temporary_config,
)
from autode.wrappers.keywords.keywords import Functional
from autode.config import Config
=======
from autode.utils import work_in_tmp_dir, log_time, requires_graph
>>>>>>> a8c2b8f0
from .testutils import requires_with_working_xtb_install


here = os.path.dirname(os.path.abspath(__file__))


def test_clear_files():
    @utils.work_in("test")
    def make_test_files():
        open("aaa.tmp", "a").close()

    make_test_files()
    assert os.path.exists("test/aaa.tmp")
    os.remove("test/aaa.tmp")
    os.rmdir("test")


def test_reset_dir_on_error():
    @utils.work_in("tmp_path")
    def raise_error():
        assert 0

    here = os.getcwd()
    try:
        raise_error()
    except AssertionError:
        pass

    assert here == os.getcwd()


def test_monitored_external():

    echo = ["echo", "test"]
    if platform.system() == "Windows":
        echo = ["cmd", "/c", *echo]  # echo is cmd prompt builtin

    utils.run_external_monitored(params=echo, output_filename="test.txt")

    assert os.path.exists("test.txt")
    assert "test" in open("test.txt", "r").readline()
    os.remove("test.txt")

    # If the break word is in the stdout or stderr then the process should exit
    echo = ["echo", "ABORT\ntest"]
    if platform.system() == "Windows":
        echo = ["cmd", "/c", *echo]

    utils.run_external_monitored(
        params=echo, output_filename="test.txt", break_word="ABORT"
    )

    assert len(open("test.txt", "r").readline()) == 0
    os.remove("test.txt")


def test_work_in_temp_dir():

    # Make a test python file echoing 'test' and printing a .dat file
    with open("echo_test.py", "w") as test_file:
        print('print("test")', file=test_file)
        print(
            'other_file = open("other_file.dat", "w")\n'
            'other_file.write("test")\n'
            "other_file.close",
            file=test_file,
        )

    # Working in a temp directory running an external command
    @utils.work_in_tmp_dir(
        filenames_to_copy=["echo_test.py"], kept_file_exts=[".txt"]
    )
    def test():
        params = ["python", "echo_test.py"]
        utils.run_external(params=params, output_filename="test.txt")

    # Call the decorated function
    test()

    # Decorator should only copy back the .txt file back, and not the .dat
    assert os.path.exists("test.txt")
    assert not os.path.exists("other_file.dat")

    os.remove("echo_test.py")
    os.remove("test.txt")


def test_reset_tmp_dir_on_error():
    @utils.work_in_tmp_dir()
    def raise_error():
        assert 0

    here = os.getcwd()
    try:
        raise_error()
    except AssertionError:
        pass

    assert here == os.getcwd()


@work_in_tmp_dir(filenames_to_copy=[], kept_file_exts=[])
def test_calc_output():

    calc = Calculation(
        name="test",
        molecule=Molecule(smiles="C"),
        method=MOPAC(),
        keywords=OptKeywords(["PM7"]),
    )

    # A function that ficticously requires output
    @utils.requires_output
    def test(calculation):
        print(calculation.molecule.n_atoms)

    with pytest.raises(ex.NoCalculationOutput):
        test(calc)

    # Calling the same function with some calculation output should not raise
    # a not calculation output error
    calc.output.filename = "tmp.out"
    with open(calc.output.filename, "w") as out_file:
        print("some", "example", "output", sep="\n", file=out_file)
    test(calc)


def test_conformers():

    methane = Molecule(name="methane", smiles="C")

    # Function requiring a molecule having a conformer attribute
    @utils.requires_conformers
    def test(mol):
        print(mol.conformers[0].n_atoms)

    with pytest.raises(ex.NoConformers):
        test(methane)

    # Populating a species conformers should allow this function to be called
    methane.conformers = [Conformer(name="conf0", atoms=methane.atoms)]
    test(methane)


def test_work_in_empty():
    @utils.work_in("tmp_dir")
    def test_function():
        # Function makes no files so the directory should be deleted
        print("test")

    test_function()
    assert not os.path.exists("tmp_dir")

    @utils.work_in("tmp_dir")
    def test_function_files():
        # Function makes  files so the directory should be deleted
        with open("tmp.txt", "w") as out_file:
            print("test", file=out_file)

    test_function_files()
    # Directory should now be retained
    assert os.path.exists("tmp_dir")

    # Remove the created files and directory
    os.remove("tmp_dir/tmp.txt")
    os.rmdir("tmp_dir")


def test_work_in_compatible_with_experimental_timeout():
    if platform.system() != "Windows":
        return
    # cleanup should take care of all processes unused if the
    # function finished within time limit

    @utils.timeout(seconds=3)
    def sleep_2s():
        return time.sleep(2)

    @utils.work_in("tmp_dir")
    def use_exp_timeout():
        sleep_2s()

    with temporary_config():
        Config.use_experimental_timeout = True
        use_exp_timeout()


def test_cleanup_after_timeout():
    if platform.system() != "Windows":
        return
    # cleanup should take care of all processes unused

    @utils.timeout(seconds=3)
    def sleep_2s():
        return time.sleep(2)

    with temporary_config():
        Config.use_experimental_timeout = True
        sleep_2s()
        assert len(mp.active_children()) != 0
        utils.cleanup_after_timeout()
        assert len(mp.active_children()) == 0


def test_timeout():

    if platform.system() == "Windows":
        Config.use_experimental_timeout = True

    def sleep_2s():
        return time.sleep(2)

    start_time = time.time()
    sleep_2s()
    assert time.time() - start_time > 1.9

    @utils.timeout(seconds=1)
    def sleep_2s():
        return time.sleep(2)

    # Decorated function should timeout and return in under two seconds
    start_time = time.time()
    sleep_2s()
    assert time.time() - start_time < 2

    @utils.timeout(seconds=10)
    def return_string():
        return "test"

    # Should not raise a TimeoutError if the function executes fast
    start_time = time.time()
    assert return_string() == "test"
    assert time.time() - start_time < 10

    if platform.system() == "Windows":
        Config.use_experimental_timeout = False


def test_repeated_timeout_win_loky():
    if platform.system() != "Windows":
        return None
    # With experimental timeout, triggering timeout
    # repeatedly should not cause deadlocks or hangs
    # from executor manager thread

    @utils.timeout(seconds=1)
    def sleep_2s():
        return time.sleep(2)

    with temporary_config():
        Config.use_experimental_timeout = True
        start_time = time.time()
        sleep_2s()
        sleep_2s()
        sleep_2s()
        assert time.time() - start_time < 6


@work_in_tmp_dir(filenames_to_copy=[], kept_file_exts=[])
def test_spawn_multiprocessing_posix():

    if platform.system() == "Windows":
        return None

    with open("tmp.py", "w") as py_file:
        print(
            "import multiprocessing as mp",
            'mp.set_start_method("spawn", force=True)',
            "import autode as ade",
            "def mol():",
            '    return ade.Molecule(atoms=[ade.Atom("H"), ade.Atom("H", x=0.7)])',
            'if __name__ == "__main__":',
            "    with mp.Pool(2) as pool:",
            "        res = [pool.apply_async(mol) for _ in range(2)]",
            "        mols = [r.get() for r in res]",
            sep="\n",
            file=py_file,
        )

    process = Popen(["python", "tmp.py"])

    # Executing the script should not take more than a second, if the function
    # hangs then it should timeout after 10s
    try:
        process.wait(timeout=10)
    except TimeoutExpired:
        raise AssertionError

    os.remove("tmp.py")


def test_spawn_multiprocessing_graph_posix():
    # Test spawn method for POSIX only
    if platform.system() == "Windows":
        return None

    mp.set_start_method("spawn", force=True)

    # Isomorphism should still be able to be checked
    h2o_a, h2o_b = Molecule(smiles="O"), Molecule(smiles="O")
    assert is_isomorphic(h2o_a.graph, h2o_b.graph)

    mp.set_start_method("fork", force=True)


def test_spawn_loky_graph_win():

    if platform.system() != "Windows":
        return

    import loky

    loky.backend.context.set_start_method("spawn", force=True)

    # Isomorphism should still be able to be checked
    h2o_a, h2o_b = Molecule(smiles="O"), Molecule(smiles="O")
    assert is_isomorphic(h2o_a.graph, h2o_b.graph)

    loky.backend.context.set_start_method("loky", force=True)


def test_config_in_worker_proc():
    # check that the config is able to be passed to child processes
    # mainly for windows, but still nice to check for posix

    with temporary_config():
        Config.n_cores = 9
        Config.ORCA.keywords.sp.functional = "B3LYP"
        with ProcessPool(max_workers=2) as pool:
            job = pool.submit(worker_fn)
            _ = job.result()


def worker_fn():
    assert Config.n_cores == 9
    assert Config.ORCA.keywords.sp.functional == Functional("B3LYP")


def test_temporary_config_context_manager():
    old_n_cores = Config.n_cores
    old_orca_funct = Config.ORCA.keywords.sp.functional

    with temporary_config():
        Config.n_cores = 9
        Config.ORCA.keywords.sp.functional = "B3LYP"
        # test the values have been changed in external function
        worker_fn()

    # Config should be restored after exit
    assert Config.n_cores == old_n_cores
    assert Config.ORCA.keywords.sp.functional == old_orca_funct


def test_temporary_config_in_worker_proc():
    # check that the context manager works if workers
    # are created inside the context manager
    old_n_cores = Config.n_cores
    old_orca_funct = Config.ORCA.keywords.sp.functional

    with temporary_config():
        Config.n_cores = 9
        Config.ORCA.keywords.sp.functional = "B3LYP"
        with ProcessPool(max_workers=2) as pool:
            job = pool.submit(worker_fn)
            _ = job.result()

    Config.n_cores = old_n_cores
    Config.ORCA.keywords.sp.functional = old_orca_funct


def test_time_units():

    with pytest.raises(ValueError):
        log_time(units="X")  # invalid time format


def test_requires_graph():
    @requires_graph
    def f(mol):
        return mol.graph.number_of_edges()

    with pytest.raises(Exception):
        m = Molecule()
        m.graph = None

        f(m)  # No graph


def test_tmp_env():

    os.environ["OMP_NUM_THREADS"] = "1"

    @utils.run_in_tmp_environment(
        tmp_key_str="tmp_value", tmp_key_int=1, OMP_NUM_THREADS=9999
    )
    def f():
        assert os.environ["tmp_key_int"] == "1"
        assert os.environ["tmp_key_str"] == "tmp_value"
        assert os.environ["OMP_NUM_THREADS"] == "9999"

    f()
    assert "tmp_key_int" not in os.environ
    assert "tmp_key_str" not in os.environ
    assert os.environ["OMP_NUM_THREADS"] == "1"


def test_string_dict():

    d = utils.StringDict("a = b solvent = water")
    assert "a" in str(d)
    assert "solvent" in str(d)
    assert d["a"] == "b"


def test_requires_xtb_install():

    path_env_var = os.environ.pop("PATH")
    assert shutil.which("xtb") is None

    test_list = []

    @requires_with_working_xtb_install
    def tmp_function():
        test_list.append("executed")

    # If XTB is not in $PATH then the function should not execute
    assert len(test_list) == 0
    os.environ["PATH"] = path_env_var<|MERGE_RESOLUTION|>--- conflicted
+++ resolved
@@ -13,7 +13,6 @@
 import multiprocessing as mp
 from autode import exceptions as ex
 from autode.mol_graphs import is_isomorphic
-<<<<<<< HEAD
 from autode.utils import (
     work_in_tmp_dir,
     log_time,
@@ -23,9 +22,6 @@
 )
 from autode.wrappers.keywords.keywords import Functional
 from autode.config import Config
-=======
-from autode.utils import work_in_tmp_dir, log_time, requires_graph
->>>>>>> a8c2b8f0
 from .testutils import requires_with_working_xtb_install
 
 
